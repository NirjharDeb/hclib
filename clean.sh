#!/bin/bash

<<<<<<< HEAD
cd modules/system
make clean
cd ../../
rm -f Makefile.in
rm -f src/Makefile.in
rm -f aclocal.m4
rm -rf autom4te.cache
rm -rf compileTree
rm -f configure
rm -rf hclib-install
=======
rm -rf hclib-install/ build/ modules/system/build/
>>>>>>> 50970656
<|MERGE_RESOLUTION|>--- conflicted
+++ resolved
@@ -1,16 +1,3 @@
 #!/bin/bash
 
-<<<<<<< HEAD
-cd modules/system
-make clean
-cd ../../
-rm -f Makefile.in
-rm -f src/Makefile.in
-rm -f aclocal.m4
-rm -rf autom4te.cache
-rm -rf compileTree
-rm -f configure
-rm -rf hclib-install
-=======
-rm -rf hclib-install/ build/ modules/system/build/
->>>>>>> 50970656
+rm -rf hclib-install/ build/ modules/system/build/