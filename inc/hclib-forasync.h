/* Copyright (c) 2015, Rice University

Redistribution and use in source and binary forms, with or without
modification, are permitted provided that the following conditions are
met:

1.  Redistributions of source code must retain the above copyright
     notice, this list of conditions and the following disclaimer.
2.  Redistributions in binary form must reproduce the above
     copyright notice, this list of conditions and the following
     disclaimer in the documentation and/or other materials provided
     with the distribution.
3.  Neither the name of Rice University
     nor the names of its contributors may be used to endorse or
     promote products derived from this software without specific
     prior written permission.

THIS SOFTWARE IS PROVIDED BY THE COPYRIGHT HOLDERS AND CONTRIBUTORS
"AS IS" AND ANY EXPRESS OR IMPLIED WARRANTIES, INCLUDING, BUT NOT
LIMITED TO, THE IMPLIED WARRANTIES OF MERCHANTABILITY AND FITNESS FOR
A PARTICULAR PURPOSE ARE DISCLAIMED. IN NO EVENT SHALL THE COPYRIGHT
OWNER OR CONTRIBUTORS BE LIABLE FOR ANY DIRECT, INDIRECT, INCIDENTAL,
SPECIAL, EXEMPLARY, OR CONSEQUENTIAL DAMAGES (INCLUDING, BUT NOT
LIMITED TO, PROCUREMENT OF SUBSTITUTE GOODS OR SERVICES; LOSS OF USE,
DATA, OR PROFITS; OR BUSINESS INTERRUPTION) HOWEVER CAUSED AND ON ANY
THEORY OF LIABILITY, WHETHER IN CONTRACT, STRICT LIABILITY, OR TORT
(INCLUDING NEGLIGENCE OR OTHERWISE) ARISING IN ANY WAY OUT OF THE USE
OF THIS SOFTWARE, EVEN IF ADVISED OF THE POSSIBILITY OF SUCH DAMAGE.

 */

/*
 * hclib-forasync.h
 *  
 *      Author: Vivek Kumar (vivekk@rice.edu)
 *      Ported from hclib
 *      Acknowledgments: https://wiki.rice.edu/confluence/display/HABANERO/People
 */

#ifndef HCLIB_FORASYNC_H_
#define HCLIB_FORASYNC_H_

#include "hclib.h"
#include "hclib-task.h"

/*
 * Forasync mode to perform static chunking of the iteration space.
 */
#define FORASYNC_MODE_RECURSIVE 1
/*
 * Forasync mode to perform static chunking of the iteration space.
 */
#define FORASYNC_MODE_FLAT 0

namespace hclib {

<<<<<<< HEAD
inline int default_tile_size(const int n, const int nchunks) {
    return (n + nchunks - 1) / nchunks;
}

class loop_domain_1d {
    private:
        hclib_loop_domain_t loop;

    public:
        loop_domain_1d(int N) {
            loop.low = 0; loop.high = N;
            loop.stride = 1; loop.tile = default_tile_size(N, hclib_get_num_workers());
        }

        loop_domain_1d(int low, int high) {
            loop.low = low; loop.high = high;
            loop.stride = 1; loop.tile = default_tile_size(high - low, hclib_get_num_workers());
        }

        loop_domain_1d(int low, int high, int nchunks) {
            loop.low = low; loop.high = high;
            loop.stride = 1; loop.tile = default_tile_size(high - low, nchunks);
        }

        loop_domain_1d(int low, int high, int nchunks, int stride) {
            loop.low = low; loop.high = high;
            loop.stride = stride; loop.tile = default_tile_size(high - low, nchunks);
        }

        hclib_loop_domain_t *get_internal() { return &loop; }
};

class loop_domain_2d {
    private:
        hclib_loop_domain_t loop[2];

    public:
        loop_domain_2d(int N1, int N2) {
            loop[0].low = 0;    loop[0].high = N1;
            loop[0].stride = 1; loop[0].tile = default_tile_size(N1, hclib_get_num_workers());
            loop[1].low = 0;    loop[1].high = N2;
            loop[1].stride = 1; loop[1].tile = default_tile_size(N2, hclib_get_num_workers());
        }

        loop_domain_2d(int low1, int high1, int low2, int high2) {
            loop[0].low = low1; loop[0].high = high1;
            loop[0].stride = 1; loop[0].tile = default_tile_size(high1 - low1, hclib_get_num_workers());
            loop[1].low = low2; loop[1].high = high2;
            loop[1].stride = 1; loop[1].tile = default_tile_size(high2 - low2, hclib_get_num_workers());
        }

        hclib_loop_domain_t *get_internal() { return loop; }
};

class loop_domain_3d {
    private:
        hclib_loop_domain_t loop[3];

    public:
        loop_domain_3d(int N1, int N2, int N3) {
            loop[0].low = 0;    loop[0].high = N1;
            loop[0].stride = 1; loop[0].tile = default_tile_size(N1, hclib_get_num_workers());
            loop[1].low = 0;    loop[1].high = N2;
            loop[1].stride = 1; loop[1].tile = default_tile_size(N2, hclib_get_num_workers());
            loop[2].low = 0;    loop[2].high = N3;
            loop[2].stride = 1; loop[2].tile = default_tile_size(N3, hclib_get_num_workers());
        }

        loop_domain_3d(int low1, int high1, int low2, int high2, int low3,
                int high3) {
            loop[0].low = low1; loop[0].high = high1;
            loop[0].stride = 1; loop[0].tile = default_tile_size(high1 - low1, hclib_get_num_workers());
            loop[1].low = low2; loop[1].high = high2;
            loop[1].stride = 1; loop[1].tile = default_tile_size(high2 - low2, hclib_get_num_workers());
            loop[2].low = low3; loop[2].high = high3;
            loop[2].stride = 1; loop[2].tile = default_tile_size(high3 - low3, hclib_get_num_workers());
        }

        hclib_loop_domain_t *get_internal() { return loop; }
};


template <typename T>
inline void forasync1D_runner(const _hclib_loop_domain_t* loop, T lambda) {
	const hclib_loop_domain_t loop0 = loop[0];
    for (int i=loop0.low; i<loop0.high; i += loop0.stride) {
        lambda(i);
    }
}

template <typename T>
inline void forasync2D_runner(const _hclib_loop_domain_t loop[2], T lambda) {
	const hclib_loop_domain_t loop0 = loop[0];
	const hclib_loop_domain_t loop1 = loop[1];
	for(int i=loop0.low; i<loop0.high; i+=loop0.stride) {
		for(int j=loop1.low; j<loop1.high; j+=loop1.stride) {
			lambda(i, j);
		}
	}
}

template <typename T>
inline void forasync3D_runner(const _hclib_loop_domain_t loop[3], T lambda) {
	const hclib_loop_domain_t loop0 = loop[0];
	const hclib_loop_domain_t loop1 = loop[1];
	const hclib_loop_domain_t loop2 = loop[2];
	for (int i = loop0.low; i < loop0.high; i += loop0.stride) {
		for (int j = loop1.low; j < loop1.high; j += loop1.stride) {
			for (int k = loop2.low; k < loop2.high; k += loop2.stride) {
				lambda(i, j, k);
			}
		}
	}
}

template <typename T>
inline void forasync1D_recursive(_hclib_loop_domain_t * loop, T lambda,
        hclib::future_t *future, const bool nb) {
    HASSERT(nb == false);
	int low = loop->low, high = loop->high, stride = loop->stride, tile = loop->tile;
	//split the range into two, spawn a new task for the first half and recurse on the rest
	if ((high-low) > tile) {
		int mid = (high+low)/2;
		// upper-half
		// delegate scheduling to the underlying runtime
        auto lambda_wrapper = [=]() {
            _hclib_loop_domain_t ld = {mid, high, stride, tile};
            forasync1D_recursive<T>(&ld, lambda, future, nb);
        };

        hclib::async_await(lambda_wrapper, future);
		// update lower-half
		//continue to work on the half task
		_hclib_loop_domain_t ld = {low, mid, stride, tile};
		forasync1D_recursive<T>(&ld, lambda, future, nb);
	} else {
		//compute the tile
		_hclib_loop_domain_t ld = {low, high, stride, tile};
		forasync1D_runner<T>(&ld, lambda);
	}
}

template <typename T>
inline void forasync2D_recursive(const _hclib_loop_domain_t loop[2], T lambda,
        hclib::future_t *future, const bool nb) {
    HASSERT(nb == false);

	hclib_loop_domain_t loop0 = loop[0];
	int high0 = loop0.high;
	int low0 = loop0.low;
	int stride0 = loop0.stride;
	int tile0 = loop0.tile;

	hclib_loop_domain_t loop1 = loop[1];
	int high1 = loop1.high;
	int low1 = loop1.low;
	int stride1 = loop1.stride;
	int tile1 = loop1.tile;

	//split the range into two, spawn a new task for the first half and recurse on the rest
	hclib_loop_domain_t new_loop[2];
	bool new_loop_initialized = false;

	if((high0-low0) > tile0) {
		int mid = (high0+low0)/2;
		// upper-half
		new_loop[0] = {mid, high0, stride0, tile0};
		new_loop[1] = {low1, high1, stride1, tile1};
		// update lower-half
		high0 = mid;
		new_loop_initialized = true;
	} else if((high1-low1) > tile1) {
		int mid = (high1+low1)/2;
		// upper-half
		new_loop[0] = {low0, high0, stride0, tile0};
		new_loop[1] = {mid, high1, stride1, tile1};
		// update lower-half
		high1 = mid;
		new_loop_initialized = true;
	}

	// recurse
	if (new_loop_initialized) {
		// delegate scheduling to the underlying runtime
        auto lambda_wrapper = [=]() {
            forasync2D_recursive<T>(new_loop, lambda, future, nb);
        };

        hclib::async_await(lambda_wrapper, future);

		//continue to work on the half task
		hclib_loop_domain_t new_loop_lower_half[2] = {
				{low0, high0, stride0, tile0},
				{low1, high1, stride1, tile1}
		};
		forasync2D_recursive<T>(new_loop_lower_half, lambda, future, nb);
	} else { //compute the tile
		forasync2D_runner<T>(loop, lambda);
	}
}

template <typename T>
inline void forasync3D_recursive(const hclib_loop_domain_t loop[3], T lambda,
        hclib::future_t *future, const bool nb) {
    HASSERT(nb == false);

	hclib_loop_domain_t loop0 = loop[0];
	int high0 = loop0.high;
	int low0 = loop0.low;
	int stride0 = loop0.stride;
	int tile0 = loop0.tile;

	hclib_loop_domain_t loop1 = loop[1];
	int high1 = loop1.high;
	int low1 = loop1.low;
	int stride1 = loop1.stride;
	int tile1 = loop1.tile;

	hclib_loop_domain_t loop2 = loop[2];
	int high2 = loop2.high;
	int low2 = loop2.low;
	int stride2 = loop2.stride;
	int tile2 = loop2.tile;

	//split the range into two, spawn a new task for the first half and recurse on the rest
	hclib_loop_domain_t new_loop[3];
	bool new_loop_initialized = false;

	if((high0-low0) > tile0) {
		int mid = (high0+low0)/2;
		// upper-half
		new_loop[0] = {mid, high0, stride0, tile0};
		new_loop[1] = {low1, high1, stride1, tile1};
		new_loop[2] = {low2, high2, stride2, tile2};
		// update lower-half
		high0 = mid;
		new_loop_initialized = true;
	} else if((high1-low1) > tile1) {
		int mid = (high1+low1)/2;
		// upper-half
		new_loop[0] = {low0, high0, stride0, tile0};
		new_loop[1] = {mid, high1, stride1, tile1};
		new_loop[2] = {low2, high2, stride2, tile2};
		// update lower-half
		high1 = mid;
		new_loop_initialized = true;
	} else if((high2-low2) > tile2) {
		int mid = (high2+low2)/2;
		// upper-half
		new_loop[0] = {low0, high0, stride0, tile0};
		new_loop[1] = {low1, high1, stride1, tile1};
		new_loop[2] = {mid, high2, stride2, tile2};
		// update lower-half
		high2 = mid;
		new_loop_initialized = true;
	}
	// recurse
	if (new_loop_initialized) {
		// delegate scheduling to the underlying runtime
        auto lambda_wrapper = [=]() {
			forasync3D_recursive<T>(new_loop, lambda, future, nb);
		};

        hclib::async_await(lambda_wrapper, future);

		//continue to work on the half task
		hclib_loop_domain_t new_loop_lower_half[3] = {
				{low0, high0, stride0, tile0},
				{low1, high1, stride1, tile1},
				{low2, high2, stride2, tile2}
		};
		forasync3D_recursive<T>(new_loop_lower_half, lambda, future, nb);
	} else { //compute the tile
		forasync3D_runner<T>(loop, lambda);
	}
}

template <typename T>
inline void forasync1D_flat(hclib_loop_domain_t* loop, T lambda,
        hclib::future_t *future, const int dist_func_id, const bool nb) {
    const int low = loop->low, high = loop->high, stride = loop->stride,
            tile = loop->tile;
    const loop_dist_func func = hclib_lookup_dist_func(dist_func_id);

	int nb_chunks = (int) (high/tile);
	int size = tile * nb_chunks;
	int low0;
	for (low0 = low; low0 < size; low0 += tile) {
        _hclib_loop_domain_t ld = {low0, low0 + tile, stride, tile};
        auto lambda_wrapper = [=]() {
			forasync1D_runner<T>(&ld, lambda);
		};

        hclib_locale_t *locale = func(1, &ld, loop, FORASYNC_MODE_FLAT);
        if (nb) {
            hclib::async_nb_await_at(lambda_wrapper, future, locale);
        } else {
            hclib::async_await_at(lambda_wrapper, future, locale);
        }
	}
	// handling leftover
	if (size < high) {
        _hclib_loop_domain_t ld = {low0, high, stride, tile};
        auto lambda_wrapper = [=]() {
			forasync1D_runner<T>(&ld, lambda);
		};
        hclib_locale_t *locale = func(1, &ld, loop, FORASYNC_MODE_FLAT);
        if (nb) {
            hclib::async_nb_await_at(lambda_wrapper, future, locale);
        } else {
            hclib::async_await_at(lambda_wrapper, future, locale);
        }
	}
}

template <typename T>
inline void forasync2D_flat(const hclib_loop_domain_t loop[2], T lambda,
        hclib::future_t *future, const bool nb) {
	hclib_loop_domain_t loop0 = loop[0];
	int high0 = loop0.high;
	int low0 = loop0.low;
	int stride0 = loop0.stride;
	int tile0 = loop0.tile;

	hclib_loop_domain_t loop1 = loop[1];
	int high1 = loop1.high;
	int low1 = loop1.low;
	int stride1 = loop1.stride;
	int tile1 = loop1.tile;

	for(int low0a=low0; low0a<high0; low0a+=tile0) {
		int high0a = (low0a+tile0)>high0?high0:(low0a+tile0);
		for(int low1a=low1; low1a<high1; low1a+=tile1) {
			int high1a = (low1a+tile1)>high1?high1:(low1a+tile1);
			hclib_loop_domain_t new_loop0 = {low0a, high0a, stride0, tile0};
			hclib_loop_domain_t new_loop1 = {low1a, high1a, stride1, tile1};
			hclib_loop_domain_t new_loop[2] = {new_loop0, new_loop1};

            auto lambda_wrapper = [=]() {
				forasync2D_runner<T>(new_loop, lambda);
			};

            if (nb) {
                hclib::async_nb_await(lambda_wrapper, future);
            } else {
                hclib::async_await(lambda_wrapper, future);
            }
		}
	}
}

template <typename T>
inline void forasync3D_flat(const hclib_loop_domain_t loop[3], T lambda,
        hclib::future_t *future, const bool nb) {
	hclib_loop_domain_t loop0 = loop[0];
	int high0 = loop0.high;
	int low0 = loop0.low;
	int stride0 = loop0.stride;
	int tile0 = loop0.tile;

	hclib_loop_domain_t loop1 = loop[1];
	int high1 = loop1.high;
	int low1 = loop1.low;
	int stride1 = loop1.stride;
	int tile1 = loop1.tile;

	hclib_loop_domain_t loop2 = loop[2];
	int high2 = loop2.high;
	int low2 = loop2.low;
	int stride2 = loop2.stride;
	int tile2 = loop2.tile;

	for(int low0a=low0; low0a<high0; low0a+=tile0) {
		int high0a = (low0a+tile0)>high0?high0:(low0a+tile0);
		for(int low1a=low1; low1a<high1; low1a+=tile1) {
			int high1a = (low1a+tile1)>high1?high1:(low1a+tile1);
			for(int low2a=low2; low2a<high2; low2a+=tile2) {
				int high2a = (low2a+tile2)>high2?high2:(low2a+tile2);
				hclib_loop_domain_t new_loop0 = {low0a, high0a, stride0, tile0};
				hclib_loop_domain_t new_loop1 = {low1a, high1a, stride1, tile1};
				hclib_loop_domain_t new_loop2 = {low2a, high2a, stride2, tile2};
				hclib_loop_domain_t new_loop[3] = {new_loop0, new_loop1, new_loop2};

                auto lambda_wrapper = [=]() {
					forasync3D_runner<T>(new_loop, lambda);
				};

                if (nb) {
                    hclib::async_nb_await(lambda_wrapper, future);
                } else {
                    hclib::async_await(lambda_wrapper, future);
                }
			}
		}
	}
}

template <typename T>
inline void forasync1D_internal(_hclib_loop_domain_t* loop, T lambda, int mode,
        hclib::future_t *future, const int dist_func_id, const bool nb) {
	switch(mode) {
	case FORASYNC_MODE_FLAT:
		forasync1D_flat<T>(loop, lambda, future, dist_func_id, nb);
		break;
	case FORASYNC_MODE_RECURSIVE:
        HASSERT(dist_func_id == HCLIB_DEFAULT_LOOP_DIST);
		forasync1D_recursive<T>(loop, lambda, future, nb);
		break;
	default:
		HASSERT("Check forasync mode" && false);
	}
}

template <typename T>
inline void forasync2D_internal(const hclib_loop_domain_t loop[2], T lambda,
        int mode, hclib::future_t *future, const bool nb) {
	switch(mode) {
	case FORASYNC_MODE_FLAT:
		forasync2D_flat<T>(loop, lambda, future, nb);
		break;
	case FORASYNC_MODE_RECURSIVE:
		forasync2D_recursive<T>(loop, lambda, future, nb);
		break;
	default:
		HASSERT("Check forasync mode" && false);
	}
}

template <typename T>
inline void forasync3D_internal(const hclib_loop_domain_t loop[3], T lambda,
        int mode, hclib::future_t *future, const bool nb) {
	switch(mode) {
	case FORASYNC_MODE_FLAT:
		forasync3D_flat<T>(loop, lambda, future, nb);
		break;
	case FORASYNC_MODE_RECURSIVE:
		forasync3D_recursive<T>(loop, lambda, future, nb);
		break;
	default:
		HASSERT("Check forasync mode" && false);
	}
}

template <typename T>
inline void forasync1D_seq(loop_domain_1d* loop, T lambda) {
    hclib_loop_domain_t *internal = loop->get_internal();
    for (int i = internal->low; i < internal->high; i += internal->stride) {
        lambda(i);
    }
}

template <typename T>
inline void forasync1D(loop_domain_1d* loop, T lambda,
        bool force_seq = false, int mode = FORASYNC_MODE_RECURSIVE,
        hclib::future_t *future = NULL,
        int dist_func_id = HCLIB_DEFAULT_LOOP_DIST) {
    if (force_seq) {
        forasync1D_seq(loop, lambda);
    } else {
        forasync1D_internal<T>(loop->get_internal(), lambda, mode,
                future, dist_func_id, false);
    }
}

template <typename T>
inline void forasync1D_nb(loop_domain_1d* loop, T lambda,
        bool force_seq = false, int mode = FORASYNC_MODE_RECURSIVE,
        hclib::future_t *future = NULL,
        int dist_func_id = HCLIB_DEFAULT_LOOP_DIST) {
    if (force_seq) {
        forasync1D_seq(loop, lambda);
    } else {
        forasync1D_internal<T>(loop->get_internal(), lambda, mode,
                future, dist_func_id, true);
    }
}

template <typename T>
inline void forasync2D_seq(loop_domain_2d* loop, T lambda) {
    hclib_loop_domain_t *internal = loop->get_internal();
    for (int i = internal[0].low; i < internal[0].high;
            i += internal[0].stride) {
        for (int j = internal[1].low; j < internal[1].high;
                j += internal[1].stride) {
            lambda(i, j);
        }
    }
}

template <typename T>
inline void forasync2D(loop_domain_2d* loop, T lambda,
        bool force_seq = false, int mode = FORASYNC_MODE_RECURSIVE,
        hclib::future_t *future = NULL) {
    if (force_seq) {
        forasync2D_seq(loop, lambda);
    } else {
        forasync2D_internal<T>(loop->get_internal(), lambda, mode, future,
                false);
    }
}

template <typename T>
inline void forasync2D_nb(loop_domain_2d* loop, T lambda,
        bool force_seq = false, int mode = FORASYNC_MODE_RECURSIVE,
        hclib::future_t *future = NULL) {
    if (force_seq) {
        forasync2D_seq(loop, lambda);
    } else {
        forasync2D_internal<T>(loop->get_internal(), lambda, mode, future,
                true);
    }
}

template <typename T>
inline void forasync3D(loop_domain_3d* loop, T lambda,
        bool force_seq = false, int mode = FORASYNC_MODE_RECURSIVE,
        hclib::future_t *future = NULL) {
    assert(force_seq == false);
    forasync3D_internal<T>(loop->get_internal(), lambda, mode, future, false);
}

template <typename T>
inline void forasync3D_nb(loop_domain_3d* loop, T lambda,
        bool force_seq = false, int mode = FORASYNC_MODE_RECURSIVE,
        hclib::future_t *future = NULL) {
    assert(force_seq == false);
    forasync3D_internal<T>(loop->get_internal(), lambda, mode, future, true);
}

template <typename T>
inline hclib::future_t *forasync1D_future(loop_domain_1d* loop, T lambda,
        bool force_seq = false, int mode = FORASYNC_MODE_RECURSIVE,
        hclib::future_t *future = NULL,
        int dist_func_id = HCLIB_DEFAULT_LOOP_DIST) {
    hclib::promise_t *event = new hclib::promise_t();

    if (force_seq) {
        forasync1D_seq(loop, lambda);
        event->put(NULL);
        return event->get_future();
    } else {
        hclib_start_finish();
        forasync1D_internal<T>(loop->get_internal(), lambda, mode, future,
                dist_func_id, false);
        hclib_end_finish_nonblocking_helper(&event->internal);
        return event->get_future();
    }
}

template <typename T>
inline hclib::future_t *forasync1D_nb_future(loop_domain_1d* loop, T lambda,
        bool force_seq = false, int mode = FORASYNC_MODE_RECURSIVE,
        hclib::future_t *future = NULL,
        int dist_func_id = HCLIB_DEFAULT_LOOP_DIST) {
    hclib::promise_t *event = new hclib::promise_t();

    if (force_seq) {
        forasync1D_seq(loop, lambda);
        event->put(NULL);
        return event->get_future();
    } else {
        hclib_start_finish();
        forasync1D_internal<T>(loop->get_internal(), lambda, mode, future,
                dist_func_id, true);
        hclib_end_finish_nonblocking_helper(&event->internal);
        return event->get_future();
    }
}

template <typename T>
inline hclib::future_t *forasync2D_future(loop_domain_2d* loop, T lambda,
        int mode = FORASYNC_MODE_RECURSIVE, hclib::future_t *future = NULL) {
    hclib_start_finish();
    forasync2D_internal<T>(loop->get_internal(), lambda, mode, future);
    hclib::promise_t *event = new hclib::promise_t();
    hclib_end_finish_nonblocking_helper(&event->internal);
=======
// XXX - This union is a hack to get around the restriction of casting
// function pointers to void* in C++. It would be better if we refactored
// the C API to have 1D, 2D and 3D variants, which take the correctly-typed
// function pointer rather than a void*. We can leave the current C function
// for backward-compatibility, but the explicit 1D/2D/3D versions would be
// the preferred interface going forward.
union for_async_fp_union {
    forasync1D_Fct_t f1;
    forasync2D_Fct_t f2;
    forasync3D_Fct_t f3;
    void *vp;
};

template<typename T>
void forasync1D_wrapper(void *arg, int i) {
    T* lambda = static_cast<T*>(arg);
    (*lambda)(i);
    // FIXME - memory leak
    // we can't delete this here (it's called in a loop)
    // delete lambda;
}

template <typename T>
inline void forasync1D(loop_domain_t* loop, T &&lambda,
        int mode = FORASYNC_MODE_RECURSIVE, place_t *place = NULL,
        hclib_future_t **future_list = NULL) {
    HASSERT(place == NULL || is_cpu_place(place));
    constexpr int DIM = 1;
    // copy lambda
    typedef typename std::remove_reference<T>::type U;
    U *arg = new U(lambda);
    // set up wrapper function
    for_async_fp_union fp;
    fp.f1 = forasync1D_wrapper<U>;
    HASSERT_STATIC(sizeof(fp.f1) == sizeof(fp.vp), "can pass as void*");
    // launch
    if (place || future_list) {
        loop_domain_t domain[] = { loop[0] };
        async_await_at([=]{
                HASSERT_STATIC(sizeof(domain) == sizeof(*domain) * DIM,
                        "The whole domain is captured by value");
                hclib_forasync(fp.vp, arg, nullptr, DIM, domain, mode);
            }, place, future_list);
    }
    else {
        hclib_forasync(fp.vp, arg, nullptr, DIM, loop, mode);
    }
}

template<typename T>
void forasync2D_wrapper(void *arg, int i, int j) {
    T* lambda = static_cast<T*>(arg);
    (*lambda)(i, j);
    // FIXME - memory leak
    // we can't delete this here (it's called in a loop)
    // delete lambda;
}

template <typename T>
inline void forasync2D(loop_domain_t* loop, T &&lambda,
        int mode = FORASYNC_MODE_RECURSIVE, place_t *place = NULL,
        hclib_future_t **future_list = NULL) {
    HASSERT(place == NULL || is_cpu_place(place));
    constexpr int DIM = 2;
    // copy lambda
    typedef typename std::remove_reference<T>::type U;
    U *arg = new U(lambda);
    // set up wrapper function
    for_async_fp_union fp;
    fp.f2 = forasync2D_wrapper<U>;
    HASSERT_STATIC(sizeof(fp.f2) == sizeof(fp.vp), "can pass as void*");
    // launch
    if (place || future_list) {
        loop_domain_t domain[] = { loop[0], loop[1] };
        async_await_at([=]{
                HASSERT_STATIC(sizeof(domain) == sizeof(*domain) * DIM,
                        "The whole domain is captured by value");
                hclib_forasync(fp.vp, arg, nullptr, DIM, domain, mode);
            }, place, future_list);
    }
    else {
        hclib_forasync(fp.vp, arg, nullptr, DIM, loop, mode);
    }
}

template<typename T>
void forasync3D_wrapper(void *arg, int i, int j, int k) {
    T* lambda = static_cast<T*>(arg);
    (*lambda)(i, j, k);
    // FIXME - memory leak
    // we can't delete this here (it's called in a loop)
    // delete lambda;
}

template <typename T>
inline void forasync3D(loop_domain_t* loop, T &&lambda,
        int mode = FORASYNC_MODE_RECURSIVE, place_t *place = NULL,
        hclib_future_t **future_list = NULL) {
    HASSERT(place == NULL || is_cpu_place(place));
    constexpr int DIM = 3;
    // copy lambda
    typedef typename std::remove_reference<T>::type U;
    U *arg = new U(lambda);
    // set up wrapper function
    for_async_fp_union fp;
    fp.f3 = forasync3D_wrapper<U>;
    HASSERT_STATIC(sizeof(fp.f3) == sizeof(fp.vp), "can pass as void*");
    // launch
    if (place || future_list) {
        loop_domain_t domain[] = { loop[0], loop[1], loop[2] };
        async_await_at([=]{
                HASSERT_STATIC(sizeof(domain) == sizeof(*domain) * DIM,
                        "the whole domain is captured by value");
                hclib_forasync(fp.vp, arg, nullptr, DIM, domain, mode);
            }, place, future_list);
    }
    else {
        hclib_forasync(fp.vp, arg, nullptr, DIM, loop, mode);
    }
}


template <typename T>
inline hclib::future_t<void> *forasync1D_future(loop_domain_t* loop, T &&lambda,
        int mode = FORASYNC_MODE_RECURSIVE, place_t *place = NULL,
        hclib_future_t **future_list = NULL) {
    hclib_start_finish();
    forasync1D(loop, std::forward<decltype(lambda)>(lambda),
            mode, place, future_list);
    // FIXME - memory leak? (no handle to destroy the promise)
    hclib::promise_t<void> *event = new hclib::promise_t<void>();
    hclib_end_finish_nonblocking_helper(event);
    return event->get_future();
}

template <typename T>
inline hclib::future_t<void> *forasync2D_future(loop_domain_t* loop, T &&lambda,
        int mode = FORASYNC_MODE_RECURSIVE, place_t *place = NULL,
        hclib_future_t **future_list = NULL) {
    hclib_start_finish();
    forasync2D(loop, std::forward<decltype(lambda)>(lambda),
            mode, place, future_list);
    // FIXME - memory leak? (no handle to destroy the promise)
    hclib::promise_t<void> *event = new hclib::promise_t<void>();
    hclib_end_finish_nonblocking_helper(event);
>>>>>>> e89853b0
    return event->get_future();
}

template <typename T>
<<<<<<< HEAD
inline hclib::future_t *forasync3D_future(loop_domain_3d* loop, T lambda,
        int mode = FORASYNC_MODE_RECURSIVE, hclib::future_t *future = NULL) {
    hclib_start_finish();
    forasync3D_internal<T>(loop->get_internal(), lambda, mode, future);
    hclib::promise_t *event = new hclib::promise_t();
    hclib_end_finish_nonblocking_helper(&event->internal);
=======
inline hclib::future_t<void> *forasync3D_future(loop_domain_t* loop, T &&lambda,
        int mode = FORASYNC_MODE_RECURSIVE, place_t *place = NULL,
        hclib_future_t **future_list = NULL) {
    hclib_start_finish();
    forasync3D(loop, std::forward<decltype(lambda)>(lambda),
            mode, place, future_list);
    // FIXME - memory leak? (no handle to destroy the promise)
    hclib::promise_t<void> *event = new hclib::promise_t<void>();
    hclib_end_finish_nonblocking_helper(event);
>>>>>>> e89853b0
    return event->get_future();
}

// TODO - Do we also need parameter-pack versions of the other forasyncs?
template <typename T, typename... future_list_t>
inline hclib::future_t<void> *forasync1D_future(loop_domain_t* loop, T &&lambda,
        int mode, place_t *place, future_list_t... futures) {
    // FIXME - memory leak
    hclib_future_t **future_list = construct_future_list(futures...);
    return forasync1D_future(loop, std::forward<decltype(lambda)>(lambda),
            mode, place, future_list);
}

}

#endif /* HCLIB_FORASYNC_H_ */<|MERGE_RESOLUTION|>--- conflicted
+++ resolved
@@ -54,7 +54,6 @@
 
 namespace hclib {
 
-<<<<<<< HEAD
 inline int default_tile_size(const int n, const int nchunks) {
     return (n + nchunks - 1) / nchunks;
 }
@@ -133,12 +132,23 @@
             loop[2].stride = 1; loop[2].tile = default_tile_size(high3 - low3, hclib_get_num_workers());
         }
 
+        loop_domain_3d(int low1, int high1, int tile1,
+                int low2, int high2, int tile2,
+                int low3, int high3, int tile3) {
+            loop[0].low = low1; loop[0].high = high1;
+            loop[0].stride = 1; loop[0].tile = tile1;
+            loop[1].low = low2; loop[1].high = high2;
+            loop[1].stride = 1; loop[1].tile = tile2;
+            loop[2].low = low3; loop[2].high = high3;
+            loop[2].stride = 1; loop[2].tile = tile3;
+        }
+
         hclib_loop_domain_t *get_internal() { return loop; }
 };
 
 
 template <typename T>
-inline void forasync1D_runner(const _hclib_loop_domain_t* loop, T lambda) {
+inline void forasync1D_runner(const hclib_loop_domain_t* loop, T lambda) {
 	const hclib_loop_domain_t loop0 = loop[0];
     for (int i=loop0.low; i<loop0.high; i += loop0.stride) {
         lambda(i);
@@ -146,7 +156,7 @@
 }
 
 template <typename T>
-inline void forasync2D_runner(const _hclib_loop_domain_t loop[2], T lambda) {
+inline void forasync2D_runner(const hclib_loop_domain_t loop[2], T lambda) {
 	const hclib_loop_domain_t loop0 = loop[0];
 	const hclib_loop_domain_t loop1 = loop[1];
 	for(int i=loop0.low; i<loop0.high; i+=loop0.stride) {
@@ -157,7 +167,7 @@
 }
 
 template <typename T>
-inline void forasync3D_runner(const _hclib_loop_domain_t loop[3], T lambda) {
+inline void forasync3D_runner(const hclib_loop_domain_t loop[3], T lambda) {
 	const hclib_loop_domain_t loop0 = loop[0];
 	const hclib_loop_domain_t loop1 = loop[1];
 	const hclib_loop_domain_t loop2 = loop[2];
@@ -171,8 +181,8 @@
 }
 
 template <typename T>
-inline void forasync1D_recursive(_hclib_loop_domain_t * loop, T lambda,
-        hclib::future_t *future, const bool nb) {
+inline void forasync1D_recursive(hclib_loop_domain_t * loop, T lambda,
+        hclib_future_t *future, const bool nb) {
     HASSERT(nb == false);
 	int low = loop->low, high = loop->high, stride = loop->stride, tile = loop->tile;
 	//split the range into two, spawn a new task for the first half and recurse on the rest
@@ -181,25 +191,25 @@
 		// upper-half
 		// delegate scheduling to the underlying runtime
         auto lambda_wrapper = [=]() {
-            _hclib_loop_domain_t ld = {mid, high, stride, tile};
+            hclib_loop_domain_t ld = {mid, high, stride, tile};
             forasync1D_recursive<T>(&ld, lambda, future, nb);
         };
 
         hclib::async_await(lambda_wrapper, future);
 		// update lower-half
 		//continue to work on the half task
-		_hclib_loop_domain_t ld = {low, mid, stride, tile};
+		hclib_loop_domain_t ld = {low, mid, stride, tile};
 		forasync1D_recursive<T>(&ld, lambda, future, nb);
 	} else {
 		//compute the tile
-		_hclib_loop_domain_t ld = {low, high, stride, tile};
+		hclib_loop_domain_t ld = {low, high, stride, tile};
 		forasync1D_runner<T>(&ld, lambda);
 	}
 }
 
 template <typename T>
-inline void forasync2D_recursive(const _hclib_loop_domain_t loop[2], T lambda,
-        hclib::future_t *future, const bool nb) {
+inline void forasync2D_recursive(const hclib_loop_domain_t loop[2], T lambda,
+        hclib_future_t *future, const bool nb) {
     HASSERT(nb == false);
 
 	hclib_loop_domain_t loop0 = loop[0];
@@ -258,7 +268,7 @@
 
 template <typename T>
 inline void forasync3D_recursive(const hclib_loop_domain_t loop[3], T lambda,
-        hclib::future_t *future, const bool nb) {
+        hclib_future_t *future, const bool nb) {
     HASSERT(nb == false);
 
 	hclib_loop_domain_t loop0 = loop[0];
@@ -334,7 +344,7 @@
 
 template <typename T>
 inline void forasync1D_flat(hclib_loop_domain_t* loop, T lambda,
-        hclib::future_t *future, const int dist_func_id, const bool nb) {
+        hclib_future_t *future, const int dist_func_id, const bool nb) {
     const int low = loop->low, high = loop->high, stride = loop->stride,
             tile = loop->tile;
     const loop_dist_func func = hclib_lookup_dist_func(dist_func_id);
@@ -343,7 +353,7 @@
 	int size = tile * nb_chunks;
 	int low0;
 	for (low0 = low; low0 < size; low0 += tile) {
-        _hclib_loop_domain_t ld = {low0, low0 + tile, stride, tile};
+        hclib_loop_domain_t ld = {low0, low0 + tile, stride, tile};
         auto lambda_wrapper = [=]() {
 			forasync1D_runner<T>(&ld, lambda);
 		};
@@ -357,7 +367,7 @@
 	}
 	// handling leftover
 	if (size < high) {
-        _hclib_loop_domain_t ld = {low0, high, stride, tile};
+        hclib_loop_domain_t ld = {low0, high, stride, tile};
         auto lambda_wrapper = [=]() {
 			forasync1D_runner<T>(&ld, lambda);
 		};
@@ -372,7 +382,7 @@
 
 template <typename T>
 inline void forasync2D_flat(const hclib_loop_domain_t loop[2], T lambda,
-        hclib::future_t *future, const bool nb) {
+        hclib_future_t *future, const bool nb) {
 	hclib_loop_domain_t loop0 = loop[0];
 	int high0 = loop0.high;
 	int low0 = loop0.low;
@@ -408,7 +418,7 @@
 
 template <typename T>
 inline void forasync3D_flat(const hclib_loop_domain_t loop[3], T lambda,
-        hclib::future_t *future, const bool nb) {
+        hclib_future_t *future, const bool nb) {
 	hclib_loop_domain_t loop0 = loop[0];
 	int high0 = loop0.high;
 	int low0 = loop0.low;
@@ -453,8 +463,8 @@
 }
 
 template <typename T>
-inline void forasync1D_internal(_hclib_loop_domain_t* loop, T lambda, int mode,
-        hclib::future_t *future, const int dist_func_id, const bool nb) {
+inline void forasync1D_internal(hclib_loop_domain_t* loop, T lambda, int mode,
+        hclib_future_t *future, const int dist_func_id, const bool nb) {
 	switch(mode) {
 	case FORASYNC_MODE_FLAT:
 		forasync1D_flat<T>(loop, lambda, future, dist_func_id, nb);
@@ -470,7 +480,7 @@
 
 template <typename T>
 inline void forasync2D_internal(const hclib_loop_domain_t loop[2], T lambda,
-        int mode, hclib::future_t *future, const bool nb) {
+        int mode, hclib_future_t *future, const bool nb) {
 	switch(mode) {
 	case FORASYNC_MODE_FLAT:
 		forasync2D_flat<T>(loop, lambda, future, nb);
@@ -485,7 +495,7 @@
 
 template <typename T>
 inline void forasync3D_internal(const hclib_loop_domain_t loop[3], T lambda,
-        int mode, hclib::future_t *future, const bool nb) {
+        int mode, hclib_future_t *future, const bool nb) {
 	switch(mode) {
 	case FORASYNC_MODE_FLAT:
 		forasync3D_flat<T>(loop, lambda, future, nb);
@@ -509,7 +519,7 @@
 template <typename T>
 inline void forasync1D(loop_domain_1d* loop, T lambda,
         bool force_seq = false, int mode = FORASYNC_MODE_RECURSIVE,
-        hclib::future_t *future = NULL,
+        hclib_future_t *future = NULL,
         int dist_func_id = HCLIB_DEFAULT_LOOP_DIST) {
     if (force_seq) {
         forasync1D_seq(loop, lambda);
@@ -522,7 +532,7 @@
 template <typename T>
 inline void forasync1D_nb(loop_domain_1d* loop, T lambda,
         bool force_seq = false, int mode = FORASYNC_MODE_RECURSIVE,
-        hclib::future_t *future = NULL,
+        hclib_future_t *future = NULL,
         int dist_func_id = HCLIB_DEFAULT_LOOP_DIST) {
     if (force_seq) {
         forasync1D_seq(loop, lambda);
@@ -547,7 +557,7 @@
 template <typename T>
 inline void forasync2D(loop_domain_2d* loop, T lambda,
         bool force_seq = false, int mode = FORASYNC_MODE_RECURSIVE,
-        hclib::future_t *future = NULL) {
+        hclib_future_t *future = NULL) {
     if (force_seq) {
         forasync2D_seq(loop, lambda);
     } else {
@@ -559,7 +569,7 @@
 template <typename T>
 inline void forasync2D_nb(loop_domain_2d* loop, T lambda,
         bool force_seq = false, int mode = FORASYNC_MODE_RECURSIVE,
-        hclib::future_t *future = NULL) {
+        hclib_future_t *future = NULL) {
     if (force_seq) {
         forasync2D_seq(loop, lambda);
     } else {
@@ -571,7 +581,7 @@
 template <typename T>
 inline void forasync3D(loop_domain_3d* loop, T lambda,
         bool force_seq = false, int mode = FORASYNC_MODE_RECURSIVE,
-        hclib::future_t *future = NULL) {
+        hclib_future_t *future = NULL) {
     assert(force_seq == false);
     forasync3D_internal<T>(loop->get_internal(), lambda, mode, future, false);
 }
@@ -579,240 +589,71 @@
 template <typename T>
 inline void forasync3D_nb(loop_domain_3d* loop, T lambda,
         bool force_seq = false, int mode = FORASYNC_MODE_RECURSIVE,
-        hclib::future_t *future = NULL) {
+        hclib_future_t *future = NULL) {
     assert(force_seq == false);
     forasync3D_internal<T>(loop->get_internal(), lambda, mode, future, true);
 }
 
 template <typename T>
-inline hclib::future_t *forasync1D_future(loop_domain_1d* loop, T lambda,
+inline hclib::future_t<void> *forasync1D_future(loop_domain_1d* loop, T lambda,
         bool force_seq = false, int mode = FORASYNC_MODE_RECURSIVE,
-        hclib::future_t *future = NULL,
+        hclib_future_t *future = NULL,
         int dist_func_id = HCLIB_DEFAULT_LOOP_DIST) {
-    hclib::promise_t *event = new hclib::promise_t();
+    hclib::promise_t<void> *event = new hclib::promise_t<void>();
 
     if (force_seq) {
         forasync1D_seq(loop, lambda);
-        event->put(NULL);
+        event->put();
         return event->get_future();
     } else {
         hclib_start_finish();
         forasync1D_internal<T>(loop->get_internal(), lambda, mode, future,
                 dist_func_id, false);
-        hclib_end_finish_nonblocking_helper(&event->internal);
+        hclib_end_finish_nonblocking_helper(event);
         return event->get_future();
     }
 }
 
 template <typename T>
-inline hclib::future_t *forasync1D_nb_future(loop_domain_1d* loop, T lambda,
-        bool force_seq = false, int mode = FORASYNC_MODE_RECURSIVE,
-        hclib::future_t *future = NULL,
+inline hclib::future_t<void> *forasync1D_nb_future(loop_domain_1d* loop,
+        T lambda, bool force_seq = false, int mode = FORASYNC_MODE_RECURSIVE,
+        hclib_future_t *future = NULL,
         int dist_func_id = HCLIB_DEFAULT_LOOP_DIST) {
-    hclib::promise_t *event = new hclib::promise_t();
+    hclib::promise_t<void> *event = new hclib::promise_t<void>();
 
     if (force_seq) {
         forasync1D_seq(loop, lambda);
-        event->put(NULL);
+        event->put();
         return event->get_future();
     } else {
         hclib_start_finish();
         forasync1D_internal<T>(loop->get_internal(), lambda, mode, future,
                 dist_func_id, true);
-        hclib_end_finish_nonblocking_helper(&event->internal);
+        hclib_end_finish_nonblocking_helper(event);
         return event->get_future();
     }
 }
 
 template <typename T>
-inline hclib::future_t *forasync2D_future(loop_domain_2d* loop, T lambda,
-        int mode = FORASYNC_MODE_RECURSIVE, hclib::future_t *future = NULL) {
+inline hclib::future_t<void> *forasync2D_future(loop_domain_2d* loop, T lambda,
+        int mode = FORASYNC_MODE_RECURSIVE, hclib_future_t *future = NULL) {
     hclib_start_finish();
     forasync2D_internal<T>(loop->get_internal(), lambda, mode, future);
-    hclib::promise_t *event = new hclib::promise_t();
-    hclib_end_finish_nonblocking_helper(&event->internal);
-=======
-// XXX - This union is a hack to get around the restriction of casting
-// function pointers to void* in C++. It would be better if we refactored
-// the C API to have 1D, 2D and 3D variants, which take the correctly-typed
-// function pointer rather than a void*. We can leave the current C function
-// for backward-compatibility, but the explicit 1D/2D/3D versions would be
-// the preferred interface going forward.
-union for_async_fp_union {
-    forasync1D_Fct_t f1;
-    forasync2D_Fct_t f2;
-    forasync3D_Fct_t f3;
-    void *vp;
-};
-
-template<typename T>
-void forasync1D_wrapper(void *arg, int i) {
-    T* lambda = static_cast<T*>(arg);
-    (*lambda)(i);
-    // FIXME - memory leak
-    // we can't delete this here (it's called in a loop)
-    // delete lambda;
-}
-
-template <typename T>
-inline void forasync1D(loop_domain_t* loop, T &&lambda,
-        int mode = FORASYNC_MODE_RECURSIVE, place_t *place = NULL,
-        hclib_future_t **future_list = NULL) {
-    HASSERT(place == NULL || is_cpu_place(place));
-    constexpr int DIM = 1;
-    // copy lambda
-    typedef typename std::remove_reference<T>::type U;
-    U *arg = new U(lambda);
-    // set up wrapper function
-    for_async_fp_union fp;
-    fp.f1 = forasync1D_wrapper<U>;
-    HASSERT_STATIC(sizeof(fp.f1) == sizeof(fp.vp), "can pass as void*");
-    // launch
-    if (place || future_list) {
-        loop_domain_t domain[] = { loop[0] };
-        async_await_at([=]{
-                HASSERT_STATIC(sizeof(domain) == sizeof(*domain) * DIM,
-                        "The whole domain is captured by value");
-                hclib_forasync(fp.vp, arg, nullptr, DIM, domain, mode);
-            }, place, future_list);
-    }
-    else {
-        hclib_forasync(fp.vp, arg, nullptr, DIM, loop, mode);
-    }
-}
-
-template<typename T>
-void forasync2D_wrapper(void *arg, int i, int j) {
-    T* lambda = static_cast<T*>(arg);
-    (*lambda)(i, j);
-    // FIXME - memory leak
-    // we can't delete this here (it's called in a loop)
-    // delete lambda;
-}
-
-template <typename T>
-inline void forasync2D(loop_domain_t* loop, T &&lambda,
-        int mode = FORASYNC_MODE_RECURSIVE, place_t *place = NULL,
-        hclib_future_t **future_list = NULL) {
-    HASSERT(place == NULL || is_cpu_place(place));
-    constexpr int DIM = 2;
-    // copy lambda
-    typedef typename std::remove_reference<T>::type U;
-    U *arg = new U(lambda);
-    // set up wrapper function
-    for_async_fp_union fp;
-    fp.f2 = forasync2D_wrapper<U>;
-    HASSERT_STATIC(sizeof(fp.f2) == sizeof(fp.vp), "can pass as void*");
-    // launch
-    if (place || future_list) {
-        loop_domain_t domain[] = { loop[0], loop[1] };
-        async_await_at([=]{
-                HASSERT_STATIC(sizeof(domain) == sizeof(*domain) * DIM,
-                        "The whole domain is captured by value");
-                hclib_forasync(fp.vp, arg, nullptr, DIM, domain, mode);
-            }, place, future_list);
-    }
-    else {
-        hclib_forasync(fp.vp, arg, nullptr, DIM, loop, mode);
-    }
-}
-
-template<typename T>
-void forasync3D_wrapper(void *arg, int i, int j, int k) {
-    T* lambda = static_cast<T*>(arg);
-    (*lambda)(i, j, k);
-    // FIXME - memory leak
-    // we can't delete this here (it's called in a loop)
-    // delete lambda;
-}
-
-template <typename T>
-inline void forasync3D(loop_domain_t* loop, T &&lambda,
-        int mode = FORASYNC_MODE_RECURSIVE, place_t *place = NULL,
-        hclib_future_t **future_list = NULL) {
-    HASSERT(place == NULL || is_cpu_place(place));
-    constexpr int DIM = 3;
-    // copy lambda
-    typedef typename std::remove_reference<T>::type U;
-    U *arg = new U(lambda);
-    // set up wrapper function
-    for_async_fp_union fp;
-    fp.f3 = forasync3D_wrapper<U>;
-    HASSERT_STATIC(sizeof(fp.f3) == sizeof(fp.vp), "can pass as void*");
-    // launch
-    if (place || future_list) {
-        loop_domain_t domain[] = { loop[0], loop[1], loop[2] };
-        async_await_at([=]{
-                HASSERT_STATIC(sizeof(domain) == sizeof(*domain) * DIM,
-                        "the whole domain is captured by value");
-                hclib_forasync(fp.vp, arg, nullptr, DIM, domain, mode);
-            }, place, future_list);
-    }
-    else {
-        hclib_forasync(fp.vp, arg, nullptr, DIM, loop, mode);
-    }
-}
-
-
-template <typename T>
-inline hclib::future_t<void> *forasync1D_future(loop_domain_t* loop, T &&lambda,
-        int mode = FORASYNC_MODE_RECURSIVE, place_t *place = NULL,
-        hclib_future_t **future_list = NULL) {
-    hclib_start_finish();
-    forasync1D(loop, std::forward<decltype(lambda)>(lambda),
-            mode, place, future_list);
-    // FIXME - memory leak? (no handle to destroy the promise)
     hclib::promise_t<void> *event = new hclib::promise_t<void>();
     hclib_end_finish_nonblocking_helper(event);
     return event->get_future();
 }
 
 template <typename T>
-inline hclib::future_t<void> *forasync2D_future(loop_domain_t* loop, T &&lambda,
-        int mode = FORASYNC_MODE_RECURSIVE, place_t *place = NULL,
-        hclib_future_t **future_list = NULL) {
+inline hclib::future_t<void> *forasync3D_future(loop_domain_3d* loop, T lambda,
+        int mode = FORASYNC_MODE_RECURSIVE, hclib_future_t *future = NULL) {
     hclib_start_finish();
-    forasync2D(loop, std::forward<decltype(lambda)>(lambda),
-            mode, place, future_list);
-    // FIXME - memory leak? (no handle to destroy the promise)
+    forasync3D_internal<T>(loop->get_internal(), lambda, mode, future);
     hclib::promise_t<void> *event = new hclib::promise_t<void>();
     hclib_end_finish_nonblocking_helper(event);
->>>>>>> e89853b0
     return event->get_future();
 }
 
-template <typename T>
-<<<<<<< HEAD
-inline hclib::future_t *forasync3D_future(loop_domain_3d* loop, T lambda,
-        int mode = FORASYNC_MODE_RECURSIVE, hclib::future_t *future = NULL) {
-    hclib_start_finish();
-    forasync3D_internal<T>(loop->get_internal(), lambda, mode, future);
-    hclib::promise_t *event = new hclib::promise_t();
-    hclib_end_finish_nonblocking_helper(&event->internal);
-=======
-inline hclib::future_t<void> *forasync3D_future(loop_domain_t* loop, T &&lambda,
-        int mode = FORASYNC_MODE_RECURSIVE, place_t *place = NULL,
-        hclib_future_t **future_list = NULL) {
-    hclib_start_finish();
-    forasync3D(loop, std::forward<decltype(lambda)>(lambda),
-            mode, place, future_list);
-    // FIXME - memory leak? (no handle to destroy the promise)
-    hclib::promise_t<void> *event = new hclib::promise_t<void>();
-    hclib_end_finish_nonblocking_helper(event);
->>>>>>> e89853b0
-    return event->get_future();
-}
-
-// TODO - Do we also need parameter-pack versions of the other forasyncs?
-template <typename T, typename... future_list_t>
-inline hclib::future_t<void> *forasync1D_future(loop_domain_t* loop, T &&lambda,
-        int mode, place_t *place, future_list_t... futures) {
-    // FIXME - memory leak
-    hclib_future_t **future_list = construct_future_list(futures...);
-    return forasync1D_future(loop, std::forward<decltype(lambda)>(lambda),
-            mode, place, future_list);
-}
-
 }
 
 #endif /* HCLIB_FORASYNC_H_ */