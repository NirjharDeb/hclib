--- conflicted
+++ resolved
@@ -36,25 +36,6 @@
 
 namespace hclib {
 
-<<<<<<< HEAD
-class promise_t {
-    public:
-        hclib_promise_t internal;
-
-        promise_t() {
-            hclib_promise_init(&internal);
-        }
-
-        ~promise_t() { }
-
-        void put(void *datum) {
-            hclib_promise_put(&internal, datum);
-        }
-
-        future_t *get_future() {
-            return new future_t(&internal.future);
-        }
-=======
 // Specialized for pointers
 // (and pointer-sized value types)
 template<typename T>
@@ -119,7 +100,6 @@
     }
 
     future_t<T&> &future() { return *get_future(); }
->>>>>>> e89853b0
 };
 
 // Specialized for void
