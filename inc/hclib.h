--- conflicted
+++ resolved
@@ -259,14 +259,12 @@
  */
 void hclib_print_runtime_stats(FILE *fp);
 
-<<<<<<< HEAD
 /*
  * Return the task local data
  */
 void** hclib_get_curr_task_local();
-=======
+
 void hclib_default_queue_capacity(int* used, int* capacity);
->>>>>>> 50970656
 
 /**
  * @}
