--- conflicted
+++ resolved
@@ -61,11 +61,7 @@
 typedef void (*async_fct_t)(void * arg);
 typedef void *(*future_fct_t)(void *arg);
 
-<<<<<<< HEAD
-void hclib_launch(int * argc, char ** argv, async_fct_t fct_ptr, void * arg);
-=======
-void hclib_launch(asyncFct_t fct_ptr, void * arg);
->>>>>>> 2767d0eb
+void hclib_launch(async_fct_t fct_ptr, void * arg);
 
 /*
  * Async definition and API
@@ -91,11 +87,7 @@
 /*
  * Spawn an async that automatically puts a promise on termination.
  */
-<<<<<<< HEAD
-hclib_promise_t *hclib_async_future(future_fct_t fp, void *arg,
-=======
-hclib_future_t *hclib_async_future(futureFct_t fp, void *arg,
->>>>>>> 2767d0eb
+hclib_future_t *hclib_async_future(future_fct_t fp, void *arg,
         hclib_future_t **future_list, struct _phased_t *phased_clause,
         hclib_locale *locale);
 
