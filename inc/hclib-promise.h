--- conflicted
+++ resolved
@@ -70,57 +70,23 @@
     struct hclib_promise_st *owner;
 } hclib_future_t;
 
-<<<<<<< HEAD
-/*
- * Optional callback that can be registered on a future immediately prior to
- * doing a blocking wait, to give external modules the opportunity to insert
- * some logic before suspending the current task.
- */
-typedef void (*pre_wait_callback)(hclib_future_t *fut);
-
-/**
- * An hclib_triggered_task_t associates dependent tasks and the promises that
- * trigger their execution. This is exposed so that the runtime knows the size
- * of the struct.
- */
-typedef struct hclib_triggered_task_st {
-    // NULL-terminated list of futures this task is registered on
-    hclib_future_t *waiting_on[MAX_NUM_WAITS + 1];
-    int waiting_on_index;
-    /*
-     * This allows us to chain all dependent tasks waiting on a same promise.
-     * Whenever a triggered task wants to register on a promise, and that
-     * promise is not ready, we chain the current triggered task and the
-     * promise's wait_list_head and try to cas on the promise's wait_list_head,
-     * with the current triggered task.
-     */
-    struct hclib_triggered_task_st *next_waiting_on_same_future;
-} hclib_triggered_task_t;
-=======
 struct hclib_task_t;
->>>>>>> e89853b0
 
 // We define a typedef in this unit for convenience
 typedef struct hclib_promise_st {
     hclib_future_t future;
-<<<<<<< HEAD
     volatile int satisfied;
-    volatile void *datum;
+    void *volatile datum;
     /*
      * List of tasks that are awaiting the satisfaction of this promise.
-     * wait_list_head is initialized to UNINITIALIZED_PROMISE_WAITLIST_PTR when
+     * wait_list_head is initialized to SENTINEL_FUTURE_WAITLIST_PTR when
      * the promise has no dependent tasks and swapped out to point to different
      * tasks as a chained list of tasks is created hanging off of this promise.
-     * When the promise is satisfied, this is set to EMPTY_FUTURE_WAITLIST_PTR
-     * to indicate that no chaining needs to occur anymore.
+     * When the promise is satisfied, this is set to
+     * SATISFIED_FUTURE_WAITLIST_PTR to indicate that no chaining needs to occur
+     * anymore.
      */
-    volatile hclib_triggered_task_t *wait_list_head;
-=======
-    void *volatile datum;
-    // List of tasks that are awaiting the satisfaction of this promise
     struct hclib_task_t *volatile wait_list_head;
-    promise_kind_t kind;
->>>>>>> e89853b0
 } hclib_promise_t;
 
 /**
@@ -184,7 +150,6 @@
  */
 void *hclib_future_wait(hclib_future_t *future);
 
-<<<<<<< HEAD
 void *hclib_future_wait_and_get(hclib_future_t *future);
 
 /*
@@ -192,12 +157,4 @@
  */
 int hclib_future_is_satisfied(hclib_future_t *future);
 
-/*
- * Some extras
- */
-void hclib_triggered_task_init(hclib_triggered_task_t *task,
-        hclib_future_t **futures, const int nfutures);
-
-=======
->>>>>>> e89853b0
 #endif /* HCLIB_PROMISE_H_ */