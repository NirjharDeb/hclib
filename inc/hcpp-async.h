/* Copyright (c) 2015, Rice University

Redistribution and use in source and binary forms, with or without
modification, are permitted provided that the following conditions are
met:

1.  Redistributions of source code must retain the above copyright
     notice, this list of conditions and the following disclaimer.
2.  Redistributions in binary form must reproduce the above
     copyright notice, this list of conditions and the following
     disclaimer in the documentation and/or other materials provided
     with the distribution.
3.  Neither the name of Rice University
     nor the names of its contributors may be used to endorse or
     promote products derived from this software without specific
     prior written permission.

THIS SOFTWARE IS PROVIDED BY THE COPYRIGHT HOLDERS AND CONTRIBUTORS
"AS IS" AND ANY EXPRESS OR IMPLIED WARRANTIES, INCLUDING, BUT NOT
LIMITED TO, THE IMPLIED WARRANTIES OF MERCHANTABILITY AND FITNESS FOR
A PARTICULAR PURPOSE ARE DISCLAIMED. IN NO EVENT SHALL THE COPYRIGHT
OWNER OR CONTRIBUTORS BE LIABLE FOR ANY DIRECT, INDIRECT, INCIDENTAL,
SPECIAL, EXEMPLARY, OR CONSEQUENTIAL DAMAGES (INCLUDING, BUT NOT
LIMITED TO, PROCUREMENT OF SUBSTITUTE GOODS OR SERVICES; LOSS OF USE,
DATA, OR PROFITS; OR BUSINESS INTERRUPTION) HOWEVER CAUSED AND ON ANY
THEORY OF LIABILITY, WHETHER IN CONTRACT, STRICT LIABILITY, OR TORT
(INCLUDING NEGLIGENCE OR OTHERWISE) ARISING IN ANY WAY OUT OF THE USE
OF THIS SOFTWARE, EVEN IF ADVISED OF THE POSSIBILITY OF SUCH DAMAGE.

 */

/*
 * hcpp-async.h
 *  
 *      Author: Vivek Kumar (vivekk@rice.edu)
 *      Acknowledgments: https://wiki.rice.edu/confluence/display/HABANERO/People
 */
#include <functional>

#include "hcpp-asyncStruct.h"
#include "hcupc-support.h"

#ifndef HCPP_ASYNC_H_
#define HCPP_ASYNC_H_

namespace hclib {

/*
 * The C API to the HC runtime defines a task at its simplest as a function
 * pointer paired with a void* pointing to some user data. This file adds a C++
 * wrapper over that API by passing the C API a lambda-caller function and a
 * pointer to the lambda stored on the heap, which are then called.
 *
 * This does add more overheads in the C++ version (i.e. memory allocations).
 * TODO optimize that overhead.
 */

/*
 * At the lowest layer in the call stack before entering user code, this method
 * invokes the user-provided lambda.
 */
template <typename T>
inline void call_lambda(T* lambda) {
	const int wid = current_ws()->id;
	MARK_BUSY(wid);
	(*lambda)();
	HC_FREE((void*) lambda);
	MARK_OVH(wid);
}

/*
 * Store a reference to the type-specific function for calling the user lambda,
 * as well as a pointer to the lambda's location on the heap (through which we
 * can invoke it). async_arguments is stored as the args field in the task_t
 * object for a task, and passed to lambda_wrapper.
 */
template <typename Function, typename T1>
struct async_arguments {
    Function lambda_caller;
    T1 lambda_on_heap;

    async_arguments(Function k, T1 a) :
        lambda_caller(k), lambda_on_heap(a) { }
};

/*
 * The method called directly from the HC runtime, passed a pointer to an
 * async_arguments object. It then uses these async_arguments to call
 * call_lambda, passing the user-provided lambda.
 */
template<typename Function, typename T1>
void lambda_wrapper(void *args) {
    async_arguments<Function, T1> *a =
        (async_arguments<Function, T1> *)args;

    (*a->lambda_caller)(a->lambda_on_heap);
}

/*
 * Initialize a task_t for the C++ APIs, using a user-provided lambda.
 */
template<typename Function, typename T1>
inline void initialize_task(task_t *t, Function lambda_caller,
        T1 *lambda_on_heap) {
    async_arguments<Function, T1 *> *args =
        new async_arguments<Function, T1*>(lambda_caller, lambda_on_heap);
    t->_fp = lambda_wrapper<Function, T1 *>;
    t->args = args;
    t->is_asyncAnyType = 0;
    t->ddf_list = NULL;
}

template <typename T>
inline task_t* _allocate_async_hcpp(T lambda, bool await) {
	const size_t hcpp_task_size = await ? sizeof(hcpp_task_t) : sizeof(task_t);
    // create off-stack storage for this task
	task_t* task = (task_t*)HC_MALLOC(hcpp_task_size);
	const size_t lambda_size = sizeof(T);
    /*
     * create off-stack storage for the lambda object (including its captured
     * variables), which will be pointed to from the task_t.
     */
	T* lambda_on_heap = (T*)HC_MALLOC(lambda_size);
	memcpy(lambda_on_heap, &lambda, lambda_size);

    task_t t;
    initialize_task(&t, call_lambda<T>, lambda_on_heap);
	memcpy(task, &t, sizeof(task_t));
	return task;
}

#if defined(HUPCPP) && defined(DIST_WS)	// i.e. if we are supporting distributed work-stealing in HabaneroUPC++
#define _allocate_async _allocate_async_hcupc
#else
#define _allocate_async _allocate_async_hcpp
#endif

/*
 * Yes, the name "asyncAtHpt" sounds weird
 * but using this name to differentiate with the inter-node
 * "asyncAt" in HabaneroUPC++. Feel free to give a better
 * name to asyncAtHpt.
 */
template <typename T>
inline void asyncAtHpt(place_t* pl, T lambda) {
	MARK_OVH(current_ws()->id);
	task_t* task = _allocate_async<T>(lambda, false);
	spawn_at_hpt(pl, task);
}

template <typename T>
inline void async(T lambda) {
	MARK_OVH(current_ws()->id);
	task_t* task = _allocate_async<T>(lambda, false);
	spawn(task);
}

template <typename T>
inline void _asyncAwait(hclib_ddf_t ** ddf_list, T lambda) {
	MARK_OVH(current_ws()->id);
	task_t* task = _allocate_async<T>(lambda, true);
	spawn_await(task, ddf_list);
}

template <typename T>
inline void asyncComm(T lambda) {
	task_t* task = _allocate_async<T>(lambda, false);
	spawn_commTask(task);
}

template <typename T>
hclib_ddf_t *asyncFuture(T lambda) {
    hclib_ddf_t *event = hclib_ddf_create();
    /*
     * TODO creating this closure may be inefficient. While the capture list is
     * precise, if the user-provided lambda is large then copying it by value
     * will also take extra time.
     */
    auto wrapper = [event, lambda]() {
        lambda();
        hclib_ddf_put(event, NULL);
    };
    task_t* task = _allocate_async(wrapper, false);
    spawn(task);
    return event;
}

template <typename T>
hclib_ddf_t *asyncFutureAwait(hclib_ddf_t **ddf_list, T lambda) {
    hclib_ddf_t *event = hclib_ddf_create();
    /*
     * TODO creating this closure may be inefficient. While the capture list is
     * precise, if the user-provided lambda is large then copying it by value
     * will also take extra time.
     */
    auto wrapper = [event, lambda]() {
        lambda();
        hclib_ddf_put(event, NULL);
    };
    task_t* task = _allocate_async(wrapper, true);
    spawn_await(task, ddf_list);
    return event;
}

<<<<<<< HEAD

=======
>>>>>>> 25e58a3e
inline void finish(std::function<void()> lambda) {
    hclib_start_finish();
    lambda();
    hclib_end_finish();
}

}

#endif /* HCPP_ASYNC_H_ */<|MERGE_RESOLUTION|>--- conflicted
+++ resolved
@@ -202,10 +202,6 @@
     return event;
 }
 
-<<<<<<< HEAD
-
-=======
->>>>>>> 25e58a3e
 inline void finish(std::function<void()> lambda) {
     hclib_start_finish();
     lambda();
