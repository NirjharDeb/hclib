--- conflicted
+++ resolved
@@ -28,15 +28,6 @@
         _ValUnion tmp;
         tmp.vp = hclib_future_wait(this);
         return tmp.val;
-<<<<<<< HEAD
-    }
-
-    T wait_and_get() {
-        _ValUnion tmp;
-        tmp.vp = hclib_future_wait_and_get(this);
-        return tmp.val;
-=======
->>>>>>> 6bd0c162
     }
 
     bool test() {
