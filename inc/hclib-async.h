/* Copyright (c) 2016, Rice University

Redistribution and use in source and binary forms, with or without
modification, are permitted provided that the following conditions are
met:

1.  Redistributions of source code must retain the above copyright
     notice, this list of conditions and the following disclaimer.
2.  Redistributions in binary form must reproduce the above
     copyright notice, this list of conditions and the following
     disclaimer in the documentation and/or other materials provided
     with the distribution.
3.  Neither the name of Rice University
     nor the names of its contributors may be used to endorse or
     promote products derived from this software without specific
     prior written permission.

THIS SOFTWARE IS PROVIDED BY THE COPYRIGHT HOLDERS AND CONTRIBUTORS
"AS IS" AND ANY EXPRESS OR IMPLIED WARRANTIES, INCLUDING, BUT NOT
LIMITED TO, THE IMPLIED WARRANTIES OF MERCHANTABILITY AND FITNESS FOR
A PARTICULAR PURPOSE ARE DISCLAIMED. IN NO EVENT SHALL THE COPYRIGHT
OWNER OR CONTRIBUTORS BE LIABLE FOR ANY DIRECT, INDIRECT, INCIDENTAL,
SPECIAL, EXEMPLARY, OR CONSEQUENTIAL DAMAGES (INCLUDING, BUT NOT
LIMITED TO, PROCUREMENT OF SUBSTITUTE GOODS OR SERVICES; LOSS OF USE,
DATA, OR PROFITS; OR BUSINESS INTERRUPTION) HOWEVER CAUSED AND ON ANY
THEORY OF LIABILITY, WHETHER IN CONTRACT, STRICT LIABILITY, OR TORT
(INCLUDING NEGLIGENCE OR OTHERWISE) ARISING IN ANY WAY OUT OF THE USE
OF THIS SOFTWARE, EVEN IF ADVISED OF THE POSSIBILITY OF SUCH DAMAGE.
*/

/*
 * hclib-async.h
 *  
 *      Authors: Vivek Kumar (vivekk@rice.edu), Max Grossman (jmg3@rice.edu)
 *      Acknowledgments: https://wiki.rice.edu/confluence/display/HABANERO/People
 */
#include <functional>
#include <vector>
<<<<<<< HEAD
#include <array>
=======
>>>>>>> 6bd0c162

#include "hclib.h"
#include "hclib-async-struct.h"
#include "hclib_promise.h"
#include "hclib_future.h"

#ifndef HCLIB_ASYNC_H_
#define HCLIB_ASYNC_H_

namespace hclib {

/*
 * The C API to the HC runtime defines a task at its simplest as a function
 * pointer paired with a void* pointing to some user data. This file adds a C++
 * wrapper over that API by passing the C API a lambda-caller function and a
 * pointer to the lambda stored on the heap, which are then called.
 *
 * This does add more overheads in the C++ version (i.e. memory allocations).
 * TODO optimize that overhead.
 */

/*
 * At the lowest layer in the call stack before entering user code, this method
 * invokes the user-provided lambda.
 */
template <typename T>
inline void call_lambda(T* lambda) {
	const int wid = current_ws()->id;
	MARK_BUSY(wid);
	(*lambda)();
    delete lambda;
	MARK_OVH(wid);
}

/*
 * Call a lambda and place the output into a promise object.
 */
template <typename T, typename R>
struct call_and_put_wrapper {
    static void fn(T lambda, hclib::promise_t<R> *event) {
        event->put(lambda());
    }
};

/*
 * Specialize call_and_put_wrapper for void lambdas that don't return anything.
 */
template <typename T>
struct call_and_put_wrapper<T, void> {
    static void fn(T lambda, hclib::promise_t<void> *event) {
        lambda();
        event->put();
    }
};

/*
 * Store a reference to the type-specific function for calling the user lambda,
 * as well as a pointer to the lambda's location on the heap (through which we
 * can invoke it). async_arguments is stored as the args field in the task_t
 * object for a task, and passed to lambda_wrapper.
 */
template <typename Function, typename T1>
struct async_arguments {
    Function lambda_caller;
    T1 *lambda_on_heap;

    async_arguments(Function k, T1 *a) :
        lambda_caller(k), lambda_on_heap(a) { }
};

/*
 * The method called directly from the HC runtime, passed a pointer to an
 * async_arguments object. It then uses these async_arguments to call
 * call_lambda, passing the user-provided lambda.
 */
template<typename Function, typename T1>
void lambda_wrapper(void *args) {
    async_arguments<Function, T1> *a =
        (async_arguments<Function, T1> *)args;

    (*a->lambda_caller)(a->lambda_on_heap);
}

/*
 * Initialize a task_t for the C++ APIs, using a user-provided lambda.
 */
template<typename Function, typename T1>
inline hclib_task_t *initialize_task(Function lambda_caller, T1 *lambda_on_heap) {
    hclib_task_t *t = (hclib_task_t *)calloc(1, sizeof(*t));
    assert(t);
    async_arguments<Function, T1> *args =
        new async_arguments<Function, T1>(lambda_caller, lambda_on_heap);
    t->_fp = lambda_wrapper<Function, T1>;
    t->args = args;
    return t;
}

/*
 * lambda_on_heap is expected to be off-stack storage for a lambda object
 * (including its captured variables), which will be pointed to from the task_t.
 */
template <typename T>
inline hclib_task_t* _allocate_async(T *lambda) {
    // create off-stack storage for this task
    T *lambda_on_heap = (T *)malloc(sizeof(*lambda_on_heap));
    assert(lambda_on_heap);
    memcpy(lambda_on_heap, lambda, sizeof(*lambda_on_heap));

    hclib_task_t *task = initialize_task(call_lambda<T>, lambda_on_heap);
	return task;
}

template <typename T>
inline void async_await_at_helper(T&& lambda, hclib_future_t **futures,
        const int nfutures, hclib_locale_t *locale, const int non_blocking) {
    MARK_OVH(current_ws()->id);
    typedef typename std::remove_reference<T>::type U;
    hclib_task_t* task = initialize_task(call_lambda<U>, new U(lambda));
    task->non_blocking = non_blocking;
    spawn_await_at(task, futures, nfutures, locale);
}

template <typename T>
inline void async(T &&lambda) {
	MARK_OVH(current_ws()->id);
    typedef typename std::remove_reference<T>::type U;
    spawn(initialize_task(call_lambda<U>, new U(lambda)));
}

template <typename T>
inline void async_at(T&& lambda, hclib_locale_t *locale) {
    MARK_OVH(current_ws()->id);
    typedef typename std::remove_reference<T>::type U;
    spawn_at(initialize_task(call_lambda<U>, new U(lambda)), locale);
}

template <typename T>
inline void async_nb(T&& lambda) {
	MARK_OVH(current_ws()->id);
    typedef typename std::remove_reference<T>::type U;
    hclib_task_t *task = initialize_task(call_lambda<U>, new U(lambda));
    task->non_blocking = 1;
	spawn(task);
}

template <typename T>
inline void async_nb_at(T&& lambda, hclib_locale_t *locale) {
	MARK_OVH(current_ws()->id);
    typedef typename std::remove_reference<T>::type U;
    hclib_task_t *task = initialize_task(call_lambda<U>, new U(lambda));
    task->non_blocking = 1;
	spawn_at(task, locale);
}

template <typename T>
inline void async_nb_await(T&& lambda, hclib_future_t *future) {
	MARK_OVH(current_ws()->id);
    typedef typename std::remove_reference<T>::type U;
	hclib_task_t* task = initialize_task(call_lambda<U>, new U(lambda));
    task->non_blocking = 1;
	spawn_await(task, future ? &future : NULL, future ? 1 : 0);
}

template <typename T>
inline void async_nb_await(T&& lambda, std::vector<hclib_future_t *> &futures) {
    async_await_at_helper(lambda, futures.data(), futures.size(), nullptr, 1);
}

template <typename T>
inline void async_nb_await(T&& lambda, std::vector<hclib_future_t *> &&futures) {
    async_await_at_helper(lambda, futures.data(), futures.size(), nullptr, 1);
}

template <typename T>
inline void async_nb_await_at(T&& lambda, hclib_future_t *fut,
        hclib_locale_t *locale) {
    MARK_OVH(current_ws()->id);
    typedef typename std::remove_reference<T>::type U;
    hclib_task_t *task = initialize_task(call_lambda<U>, new U(lambda));
    task->non_blocking = 1;
    spawn_await_at(task, fut ? &fut : NULL, fut ? 1 : 0, locale);
}

template <typename T>
inline void async_nb_await_at(T&& lambda, std::vector<hclib_future_t *> &futures,
        hclib_locale_t *locale) {
    async_await_at_helper(lambda, futures.data(), futures.size(), locale, 1);
}

template <typename T>
inline void async_nb_await_at(T&& lambda, std::vector<hclib_future_t *> &&futures,
        hclib_locale_t *locale) {
    async_await_at_helper(lambda, futures.data(), futures.size(), locale, 1);
}

template <typename T>
inline void async_await(T&& lambda, hclib_future_t *future) {
	MARK_OVH(current_ws()->id);
    typedef typename std::remove_reference<T>::type U;
    hclib_task_t* task = initialize_task(call_lambda<U>, new U(lambda));
	spawn_await(task, future ? &future : NULL, future ? 1 : 0);
}

template <typename T>
inline void async_await(T&& lambda, hclib_future_t *future1,
        hclib_future_t *future2) {
	MARK_OVH(current_ws()->id);
    typedef typename std::remove_reference<T>::type U;
    hclib_task_t* task = initialize_task(call_lambda<U>, new U(lambda));

    int nfutures = 0;
    hclib_future_t *futures[2];
    if (future1) {
        futures[nfutures++] = future1;
    }
    if (future2) {
        futures[nfutures++] = future2;
    }

	spawn_await(task, futures, nfutures);
}

template <typename T>
inline void async_await(T&& lambda, hclib_future_t *future1,
        hclib_future_t *future2, hclib_future_t *future3,
        hclib_future_t *future4) {
	MARK_OVH(current_ws()->id);
    typedef typename std::remove_reference<T>::type U;
    hclib_task_t* task = initialize_task(call_lambda<U>, new U(lambda));

    int nfutures = 0;
    hclib_future_t *futures[4];
    if (future1) futures[nfutures++] = future1;
    if (future2) futures[nfutures++] = future2;
    if (future3) futures[nfutures++] = future3;
    if (future4) futures[nfutures++] = future4;

    spawn_await(task, futures, nfutures);
}

template <typename T>
<<<<<<< HEAD
inline void async_await(T&& lambda, std::vector<hclib_future_t *> *futures) {
	MARK_OVH(current_ws()->id);
  typedef typename std::remove_reference<T>::type U;
  hclib_task_t* task = initialize_task(call_lambda<U>, new U(lambda));

  spawn_await(task, futures->data(), futures->size());
}

template <typename T>
inline void async_await(T&& lambda, std::vector<hclib_future_t *> &futures) {
	MARK_OVH(current_ws()->id);
  typedef typename std::remove_reference<T>::type U;
  hclib_task_t* task = initialize_task(call_lambda<U>, new U(lambda));

  spawn_await(task, futures.data(), futures.size());
=======
inline void async_await(T&& lambda, std::vector<hclib_future_t *> &futures) {
    async_await_at_helper(lambda, futures.data(), futures.size(), nullptr, 0);
>>>>>>> 6bd0c162
}

template <typename T>
inline void async_await(T&& lambda, std::vector<hclib_future_t *> &&futures) {
<<<<<<< HEAD
	MARK_OVH(current_ws()->id);
  typedef typename std::remove_reference<T>::type U;
  hclib_task_t* task = initialize_task(call_lambda<U>, new U(lambda));

  spawn_await(task, futures.data(), futures.size());
}

template <typename T, std::size_t N>
inline void async_await(T&& lambda, std::array<hclib_future_t *, N> &futures) {
	MARK_OVH(current_ws()->id);
  typedef typename std::remove_reference<T>::type U;
  hclib_task_t* task = initialize_task(call_lambda<U>, new U(lambda));

  spawn_await(task, futures.data(), futures.size());
}

template <typename T, std::size_t N>
inline void async_await(T&& lambda, std::array<hclib_future_t *, N> &&futures) {
	MARK_OVH(current_ws()->id);
  typedef typename std::remove_reference<T>::type U;
  hclib_task_t* task = initialize_task(call_lambda<U>, new U(lambda));

  spawn_await(task, futures.data(), futures.size());
=======
    async_await_at_helper(lambda, futures.data(), futures.size(), nullptr, 0);
>>>>>>> 6bd0c162
}

template <typename T>
inline void async_await_at(T&& lambda, hclib_future_t *future,
        hclib_locale_t *locale) {
	MARK_OVH(current_ws()->id);
    typedef typename std::remove_reference<T>::type U;
    hclib_task_t* task = initialize_task(call_lambda<U>, new U(lambda));
	spawn_await_at(task, future ? &future : NULL, future ? 1 : 0,
            locale);
}

template <typename T>
inline void async_await_at(T&& lambda, hclib_future_t *future1,
        hclib_future_t *future2, hclib_locale_t *locale) {
	MARK_OVH(current_ws()->id);
    typedef typename std::remove_reference<T>::type U;
    hclib_task_t* task = initialize_task(call_lambda<U>, new U(lambda));

    int nfutures = 0;
    hclib_future_t *futures[2];
    if (future1) {
        futures[nfutures++] = future1;
    }
    if (future2) {
        futures[nfutures++] = future2;
    }

	spawn_await_at(task, futures, nfutures, locale);
}

template <typename T>
<<<<<<< HEAD
inline void async_await_at(T&& lambda, hclib_future_t *future1,
        hclib_future_t *future2, hclib_future_t *future3,
        hclib_future_t *future4, hclib_locale_t *locale) {
	MARK_OVH(current_ws()->id);
    typedef typename std::remove_reference<T>::type U;
    hclib_task_t* task = initialize_task(call_lambda<U>, new U(lambda));

    int nfutures = 0;
    hclib_future_t *futures[4];
    if (future1) futures[nfutures++] = future1;
    if (future2) futures[nfutures++] = future2;
    if (future3) futures[nfutures++] = future3;
    if (future4) futures[nfutures++] = future4;

    spawn_await_at(task, futures, nfutures, locale);
}

template <typename T>
inline void async_await_at(T&& lambda, std::vector<hclib_future_t *> *futures,
        hclib_locale_t *locale) {
	MARK_OVH(current_ws()->id);
  typedef typename std::remove_reference<T>::type U;
  hclib_task_t* task = initialize_task(call_lambda<U>, new U(lambda));

  spawn_await_at(task, futures->data(), futures->size(), locale);
}

template <typename T>
inline void async_await_at(T&& lambda, std::vector<hclib_future_t *> &futures,
        hclib_locale_t *locale) {
	MARK_OVH(current_ws()->id);
  typedef typename std::remove_reference<T>::type U;
  hclib_task_t* task = initialize_task(call_lambda<U>, new U(lambda));

  spawn_await_at(task, futures.data(), futures.size(), locale);
=======
inline void async_await_at(T&& lambda, std::vector<hclib_future_t *> &futures,
        hclib_locale_t *locale) {
    async_await_at_helper(lambda, futures.data(), futures.size(), locale, 0);
>>>>>>> 6bd0c162
}

template <typename T>
inline void async_await_at(T&& lambda, std::vector<hclib_future_t *> &&futures,
        hclib_locale_t *locale) {
<<<<<<< HEAD
	MARK_OVH(current_ws()->id);
  typedef typename std::remove_reference<T>::type U;
  hclib_task_t* task = initialize_task(call_lambda<U>, new U(lambda));

  spawn_await_at(task, futures.data(), futures.size(), locale);
}

template <typename T, std::size_t N>
inline void async_await_at(T&& lambda, std::array<hclib_future_t *, N> &futures,
        hclib_locale_t *locale) {
        MARK_OVH(current_ws()->id);
  typedef typename std::remove_reference<T>::type U;
  hclib_task_t* task = initialize_task(call_lambda<U>, new U(lambda));

  spawn_await_at(task, futures.data(), futures.size(), locale);
}

template <typename T, std::size_t N>
inline void async_await_at(T&& lambda, std::array<hclib_future_t *, N> &&futures,
        hclib_locale_t *locale) {
        MARK_OVH(current_ws()->id);
  typedef typename std::remove_reference<T>::type U;
  hclib_task_t* task = initialize_task(call_lambda<U>, new U(lambda));

  spawn_await_at(task, futures.data(), futures.size(), locale);
=======
    async_await_at_helper(lambda, futures.data(), futures.size(), locale, 0);
>>>>>>> 6bd0c162
}

/*
 * Some CUDA compilers trip over the following line:
 *
 *      call_and_put_wrapper<T, R>::fn(lambda, event);
 *
 * so we disable this code if we're compiling a CUDA file with nvcc.
 */
#ifndef __CUDACC__
template <typename T>
auto async_future_await_at_helper(T&& lambda, hclib_future_t **futures,
        const int nfutures, hclib_locale_t *locale,
        const int non_blocking) -> hclib::future_t<decltype(lambda())>* {
    MARK_OVH(current_ws()->id);
    typedef decltype(lambda()) R;

    hclib::promise_t<R> *event = new hclib::promise_t<R>();
    /*
     * TODO creating this closure may be inefficient. While the capture list is
     * precise, if the user-provided lambda is large then copying it by value
     * will also take extra time.
     */
    auto wrapper = [event, lambda]() {
        call_and_put_wrapper<T, R>::fn(lambda, event);
    };
    typedef decltype(wrapper) U;

    hclib_task_t* task = initialize_task(call_lambda<U>, new U(wrapper));
    task->non_blocking = non_blocking;
    spawn_await_at(task, futures, nfutures, locale);
    return event->get_future();
}

template <typename T>
auto async_future(T&& lambda) -> hclib::future_t<decltype(lambda())>* {
    typedef decltype(lambda()) R;

    hclib::promise_t<R> *event = new hclib::promise_t<R>();
    /*
     * TODO creating this closure may be inefficient. While the capture list is
     * precise, if the user-provided lambda is large then copying it by value
     * will also take extra time.
     */
    auto wrapper = [event, lambda]() {
        call_and_put_wrapper<T, R>::fn(lambda, event);
    };
    typedef decltype(wrapper) U;

    hclib_task_t* task = initialize_task(call_lambda<U>, new U(wrapper));
    spawn(task);
    return event->get_future();
}

template <typename T>
auto async_future_await(T&& lambda, hclib_future_t *future) ->
        hclib::future_t<decltype(lambda())>* {
    typedef decltype(lambda()) R;

    hclib::promise_t<R> *event = new hclib::promise_t<R>();
    /*
     * TODO creating this closure may be inefficient. While the capture list is
     * precise, if the user-provided lambda is large then copying it by value
     * will also take extra time.
     */
    auto wrapper = [event, lambda]() {
        call_and_put_wrapper<T, R>::fn(lambda, event);
    };
    typedef decltype(wrapper) U;

    hclib_task_t* task = initialize_task(call_lambda<U>, new U(wrapper));
    spawn_await(task, future ? &future : NULL, future ? 1 : 0);
    return event->get_future();
}

template <typename T>
auto async_future_await(T&& lambda, std::vector<hclib_future_t *> &futures) ->
        hclib::future_t<decltype(lambda())>* {
    return async_future_await_at_helper(lambda, futures.data(), futures.size(), nullptr, 0);
}

template <typename T>
auto async_future_await(T&& lambda, std::vector<hclib_future_t *> &&futures) ->
        hclib::future_t<decltype(lambda())>* {
    return async_future_await_at_helper(lambda, futures.data(), futures.size(), nullptr, 0);
}

template <typename T>
auto async_future_at_helper(T& lambda, hclib_locale_t *locale,
        bool nb) -> hclib::future_t<decltype(lambda())>* {
    typedef decltype(lambda()) R;

    hclib::promise_t<R> *event = new hclib::promise_t<R>();
    /*
     * TODO creating this closure may be inefficient. While the capture list is
     * precise, if the user-provided lambda is large then copying it by value
     * will also take extra time.
     */
    auto wrapper = [event, lambda]() {
        call_and_put_wrapper<T, R>::fn(lambda, event);
    };
    typedef decltype(wrapper) U;

    hclib_task_t* task = initialize_task(call_lambda<U>, new U(wrapper));
    if (nb) task->non_blocking = 1;
    spawn_await_at(task, NULL, 0, locale);
    return event->get_future();
}

template <typename T>
auto async_future_at(T&& lambda, hclib_locale_t *locale) ->
        hclib::future_t<decltype(lambda())>* {
    return async_future_at_helper<T>(lambda, locale, false);
}

template <typename T>
auto async_nb_future_at(T &&lambda, hclib_locale_t *locale) ->
        hclib::future_t<decltype(lambda())>* {
    return async_future_at_helper<T>(lambda, locale, true);
}

template <typename T>
auto async_future_await_at(T&& lambda, hclib_future_t *future,
        hclib_locale_t *locale) -> hclib::future_t<decltype(lambda())>* {
    typedef decltype(lambda()) R;

    hclib::promise_t<R> *event = new hclib::promise_t<R>();
    /*
     * TODO creating this closure may be inefficient. While the capture list is
     * precise, if the user-provided lambda is large then copying it by value
     * will also take extra time.
     */
    auto wrapper = [event, lambda]() {
        call_and_put_wrapper<T, R>::fn(lambda, event);
    };
    typedef decltype(wrapper) U;

    hclib_task_t* task = initialize_task(call_lambda<U>, new U(wrapper));
    spawn_await_at(task, future ? &future : NULL, future ? 1 : 0,
            locale);
    return event->get_future();
}

template <typename T>
auto async_future_await_at(T&& lambda, std::vector<hclib_future_t *> &futures,
        hclib_locale_t *locale) -> hclib::future_t<decltype(lambda())>* {
    return async_future_await_at_helper(lambda, futures.data(), futures.size(), locale, 0);
}

template <typename T>
auto async_future_await_at(T&& lambda, std::vector<hclib_future_t *> &&futures,
        hclib_locale_t *locale) -> hclib::future_t<decltype(lambda())>* {
    return async_future_await_at_helper(lambda, futures.data(), futures.size(), locale, 0);
}
#endif

inline void finish(std::function<void()> &&lambda) {
    hclib_start_finish();
    lambda();
    hclib_end_finish();
}

inline hclib::future_t<void> *nonblocking_finish(
        std::function<void()> &&lambda) {
    hclib_start_finish();
    lambda();
    hclib::promise_t<void> *event = new hclib::promise_t<void>();
    hclib_end_finish_nonblocking_helper(event);
    return event->get_future();
}

inline void yield() {
    hclib_yield(NULL);
}

inline void yield_at(hclib_locale_t *locale) {
    hclib_yield(locale);
}

}

#endif /* HCLIB_ASYNC_H_ */<|MERGE_RESOLUTION|>--- conflicted
+++ resolved
@@ -36,10 +36,6 @@
  */
 #include <functional>
 #include <vector>
-<<<<<<< HEAD
-#include <array>
-=======
->>>>>>> 6bd0c162
 
 #include "hclib.h"
 #include "hclib-async-struct.h"
@@ -281,57 +277,18 @@
 }
 
 template <typename T>
-<<<<<<< HEAD
 inline void async_await(T&& lambda, std::vector<hclib_future_t *> *futures) {
-	MARK_OVH(current_ws()->id);
-  typedef typename std::remove_reference<T>::type U;
-  hclib_task_t* task = initialize_task(call_lambda<U>, new U(lambda));
-
-  spawn_await(task, futures->data(), futures->size());
-}
-
-template <typename T>
-inline void async_await(T&& lambda, std::vector<hclib_future_t *> &futures) {
-	MARK_OVH(current_ws()->id);
-  typedef typename std::remove_reference<T>::type U;
-  hclib_task_t* task = initialize_task(call_lambda<U>, new U(lambda));
-
-  spawn_await(task, futures.data(), futures.size());
-=======
+  async_await_at_helper(lambda, futures->data(), futures->size(), nullptr, 0);
+}
+
+template <typename T>
 inline void async_await(T&& lambda, std::vector<hclib_future_t *> &futures) {
     async_await_at_helper(lambda, futures.data(), futures.size(), nullptr, 0);
->>>>>>> 6bd0c162
 }
 
 template <typename T>
 inline void async_await(T&& lambda, std::vector<hclib_future_t *> &&futures) {
-<<<<<<< HEAD
-	MARK_OVH(current_ws()->id);
-  typedef typename std::remove_reference<T>::type U;
-  hclib_task_t* task = initialize_task(call_lambda<U>, new U(lambda));
-
-  spawn_await(task, futures.data(), futures.size());
-}
-
-template <typename T, std::size_t N>
-inline void async_await(T&& lambda, std::array<hclib_future_t *, N> &futures) {
-	MARK_OVH(current_ws()->id);
-  typedef typename std::remove_reference<T>::type U;
-  hclib_task_t* task = initialize_task(call_lambda<U>, new U(lambda));
-
-  spawn_await(task, futures.data(), futures.size());
-}
-
-template <typename T, std::size_t N>
-inline void async_await(T&& lambda, std::array<hclib_future_t *, N> &&futures) {
-	MARK_OVH(current_ws()->id);
-  typedef typename std::remove_reference<T>::type U;
-  hclib_task_t* task = initialize_task(call_lambda<U>, new U(lambda));
-
-  spawn_await(task, futures.data(), futures.size());
-=======
     async_await_at_helper(lambda, futures.data(), futures.size(), nullptr, 0);
->>>>>>> 6bd0c162
 }
 
 template <typename T>
@@ -364,7 +321,6 @@
 }
 
 template <typename T>
-<<<<<<< HEAD
 inline void async_await_at(T&& lambda, hclib_future_t *future1,
         hclib_future_t *future2, hclib_future_t *future3,
         hclib_future_t *future4, hclib_locale_t *locale) {
@@ -385,60 +341,19 @@
 template <typename T>
 inline void async_await_at(T&& lambda, std::vector<hclib_future_t *> *futures,
         hclib_locale_t *locale) {
-	MARK_OVH(current_ws()->id);
-  typedef typename std::remove_reference<T>::type U;
-  hclib_task_t* task = initialize_task(call_lambda<U>, new U(lambda));
-
-  spawn_await_at(task, futures->data(), futures->size(), locale);
+  async_await_at_helper(lambda, futures->data(), futures->size(), locale, 0);
 }
 
 template <typename T>
 inline void async_await_at(T&& lambda, std::vector<hclib_future_t *> &futures,
         hclib_locale_t *locale) {
-	MARK_OVH(current_ws()->id);
-  typedef typename std::remove_reference<T>::type U;
-  hclib_task_t* task = initialize_task(call_lambda<U>, new U(lambda));
-
-  spawn_await_at(task, futures.data(), futures.size(), locale);
-=======
-inline void async_await_at(T&& lambda, std::vector<hclib_future_t *> &futures,
-        hclib_locale_t *locale) {
     async_await_at_helper(lambda, futures.data(), futures.size(), locale, 0);
->>>>>>> 6bd0c162
 }
 
 template <typename T>
 inline void async_await_at(T&& lambda, std::vector<hclib_future_t *> &&futures,
         hclib_locale_t *locale) {
-<<<<<<< HEAD
-	MARK_OVH(current_ws()->id);
-  typedef typename std::remove_reference<T>::type U;
-  hclib_task_t* task = initialize_task(call_lambda<U>, new U(lambda));
-
-  spawn_await_at(task, futures.data(), futures.size(), locale);
-}
-
-template <typename T, std::size_t N>
-inline void async_await_at(T&& lambda, std::array<hclib_future_t *, N> &futures,
-        hclib_locale_t *locale) {
-        MARK_OVH(current_ws()->id);
-  typedef typename std::remove_reference<T>::type U;
-  hclib_task_t* task = initialize_task(call_lambda<U>, new U(lambda));
-
-  spawn_await_at(task, futures.data(), futures.size(), locale);
-}
-
-template <typename T, std::size_t N>
-inline void async_await_at(T&& lambda, std::array<hclib_future_t *, N> &&futures,
-        hclib_locale_t *locale) {
-        MARK_OVH(current_ws()->id);
-  typedef typename std::remove_reference<T>::type U;
-  hclib_task_t* task = initialize_task(call_lambda<U>, new U(lambda));
-
-  spawn_await_at(task, futures.data(), futures.size(), locale);
-=======
     async_await_at_helper(lambda, futures.data(), futures.size(), locale, 0);
->>>>>>> 6bd0c162
 }
 
 /*
