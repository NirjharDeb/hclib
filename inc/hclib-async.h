--- conflicted
+++ resolved
@@ -35,11 +35,11 @@
  *      Acknowledgments: https://wiki.rice.edu/confluence/display/HABANERO/People
  */
 #include <functional>
-#include <type_traits>
 
 #include "hclib.h"
 #include "hclib-async-struct.h"
 #include "hclib_promise.h"
+#include "hclib_future.h"
 
 #ifndef HCLIB_ASYNC_H_
 #define HCLIB_ASYNC_H_
@@ -56,24 +56,55 @@
  * TODO optimize that overhead.
  */
 
-/* raw function pointer for calling lambdas */
-template<typename T>
-void lambda_wrapper(void *arg) {
-    T *lambda = static_cast<T*>(arg);
-    MARK_BUSY(current_ws()->id);
-    (*lambda)(); // !!! May cause a worker-swap !!!
-    MARK_OVH(current_ws()->id);
+/*
+ * At the lowest layer in the call stack before entering user code, this method
+ * invokes the user-provided lambda.
+ */
+template <typename T>
+inline void call_lambda(T* lambda) {
+	const int wid = current_ws()->id;
+	MARK_BUSY(wid);
+	(*lambda)();
     delete lambda;
-}
-
-
-/* this version also deletes a runtime-managed future list */
-template<typename T>
-struct lambda_await_args {
-    T* lambda;
-    hclib_future_t **future_list;
+	MARK_OVH(wid);
+}
+
+
+/*
+ * Call a lambda and place the output into a promise object.
+ */
+template <typename T, typename R>
+struct call_and_put_wrapper {
+    static void fn(T lambda, hclib::promise_t<R> *event) {
+        event->put(lambda());
+    }
 };
-<<<<<<< HEAD
+
+/*
+ * Specialize call_and_put_wrapper for void lambdas that don't return anything.
+ */
+template <typename T>
+struct call_and_put_wrapper<T, void> {
+    static void fn(T lambda, hclib::promise_t<void> *event) {
+        lambda();
+        event->put();
+    }
+};
+
+/*
+ * Store a reference to the type-specific function for calling the user lambda,
+ * as well as a pointer to the lambda's location on the heap (through which we
+ * can invoke it). async_arguments is stored as the args field in the task_t
+ * object for a task, and passed to lambda_wrapper.
+ */
+template <typename Function, typename T1>
+struct async_arguments {
+    Function lambda_caller;
+    T1 lambda_on_heap;
+
+    async_arguments(Function k, T1 a) :
+        lambda_caller(k), lambda_on_heap(a) { }
+};
 
 /*
  * The method called directly from the HC runtime, passed a pointer to an
@@ -100,361 +131,232 @@
     t->args = args;
 }
 
-template <typename T>
-inline hclib_task_t* _allocate_async(T lambda, const bool await) {
-	const size_t hclib_task_size = (await ? sizeof(hclib_dependent_task_t) :
-            sizeof(hclib_task_t));
+/*
+ * lambda_on_heap is expected to be off-stack storage for a lambda object
+ * (including its captured variables), which will be pointed to from the task_t.
+ */
+template <typename T>
+inline hclib_task_t* _allocate_async(T *lambda_on_heap, const bool await) {
     // create off-stack storage for this task
-	hclib_task_t* task = (hclib_task_t*)calloc(1, hclib_task_size);
-    /*
-     * create off-stack storage for the lambda object (including its captured
-     * variables), which will be pointed to from the task_t.
-     */
-	T* lambda_on_heap = (T*)malloc(sizeof(T));
-	memcpy(lambda_on_heap, &lambda, sizeof(T));
-
+	hclib_task_t* task = (hclib_task_t*)calloc(1, sizeof(*task));
     initialize_task(task, call_lambda<T>, lambda_on_heap);
 	return task;
 }
 
 template <typename T>
-inline void async(T lambda) {
-	MARK_OVH(current_ws()->id);
-	hclib_task_t* task = _allocate_async<T>(lambda, false);
+inline void async(T &&lambda) {
+	MARK_OVH(current_ws()->id);
+    typedef typename std::remove_reference<T>::type U;
+	hclib_task_t* task = _allocate_async<U>(new U(lambda), false);
 	spawn(task);
 }
-=======
-template<typename T>
-void lambda_await_wrapper(void *raw_arg) {
-    auto arg = static_cast<lambda_await_args<T>*>(raw_arg);
-    delete[] arg->future_list;
-    MARK_BUSY(current_ws()->id);
-    (*arg->lambda)(); // !!! May cause a worker-swap !!!
+
+template <typename T>
+inline void async_at(T &&lambda, hclib_locale_t *locale) {
     MARK_OVH(current_ws()->id);
-    delete arg->lambda;
-    delete arg;
-}
-
-/* this version also puts the result of the lambda into a promise */
-template<typename T, typename R>
-struct LambdaFutureArgs {
-    T *lambda;
-    promise_t<R> *event;
-    hclib_future_t **future_list;
-};
-// NOTE: C++11 does not allow partial specialization of function templates,
-// so instead we have to do this awkward thing with static methods.
-template<typename T, typename R>
-struct LambdaFutureWrapper {
-    static void fn(void *raw_arg) {
-        auto arg = static_cast<LambdaFutureArgs<T,R>*>(raw_arg);
-        delete[] arg->future_list;
-        MARK_BUSY(current_ws()->id);
-        R res = (*arg->lambda)(); // !!! May cause a worker-swap !!!
-        MARK_OVH(current_ws()->id);
-        arg->event->put(res);
-        delete arg->lambda;
-        delete arg;
-    }
-};
-template<typename T>
-struct LambdaFutureWrapper<T, void> {
-    static void fn(void *raw_arg) {
-        auto arg = static_cast<LambdaFutureArgs<T, void>*>(raw_arg);
-        delete[] arg->future_list;
-        MARK_BUSY(current_ws()->id);
-        (*arg->lambda)(); // !!! May cause a worker-swap !!!
-        MARK_OVH(current_ws()->id);
-        arg->event->put();
-        delete arg->lambda;
-        delete arg;
-    }
-};
->>>>>>> e89853b0
-
-template <typename T>
-<<<<<<< HEAD
-inline void async_at(T lambda, hclib_locale_t *locale) {
-    MARK_OVH(current_ws()->id);
-    hclib_task_t* task = _allocate_async<T>(lambda, false);
+    typedef typename std::remove_reference<T>::type U;
+    hclib_task_t* task = _allocate_async<U>(new U(lambda), false);
     spawn_at(task, locale);
 }
 
 template <typename T>
-inline void async_nb(T lambda) {
-	MARK_OVH(current_ws()->id);
-    hclib_task_t *task = _allocate_async<T>(lambda, false);
+inline void async_nb(T &&lambda) {
+	MARK_OVH(current_ws()->id);
+    typedef typename std::remove_reference<T>::type U;
+    hclib_task_t *task = _allocate_async<U>(new U(lambda), false);
     task->non_blocking = 1;
 	spawn(task);
 }
 
 template <typename T>
-inline void async_nb_at(T lambda, hclib_locale_t *locale) {
-	MARK_OVH(current_ws()->id);
-    hclib_task_t *task = _allocate_async<T>(lambda, false);
+inline void async_nb_at(T &&lambda, hclib_locale_t *locale) {
+	MARK_OVH(current_ws()->id);
+    typedef typename std::remove_reference<T>::type U;
+    hclib_task_t *task = _allocate_async<U>(new U(lambda), false);
     task->non_blocking = 1;
 	spawn_at(task, locale);
 }
 
 template <typename T>
-inline void async_nb_await(T lambda, hclib::future_t *future) {
-	MARK_OVH(current_ws()->id);
-	hclib_task_t* task = _allocate_async<T>(lambda, true);
+inline void async_nb_await(T &&lambda, hclib_future_t *future) {
+	MARK_OVH(current_ws()->id);
+    typedef typename std::remove_reference<T>::type U;
+	hclib_task_t* task = _allocate_async<U>(new U(lambda), true);
     task->non_blocking = 1;
-	spawn_await(task, future ? &future->internal : NULL, future ? 1 : 0);
-}
-
-template <typename T>
-inline void async_nb_await_at(T lambda, hclib::future_t *fut,
+	spawn_await(task, future ? &future : NULL, future ? 1 : 0);
+}
+
+template <typename T>
+inline void async_nb_await_at(T &&lambda, hclib_future_t *fut,
         hclib_locale_t *locale) {
     MARK_OVH(current_ws()->id);
-    hclib_task_t *task = _allocate_async<T>(lambda, true);
+    typedef typename std::remove_reference<T>::type U;
+    hclib_task_t *task = _allocate_async<U>(new U(lambda), true);
     task->non_blocking = 1;
-    spawn_await_at(task, fut ? &fut->internal : NULL, fut ? 1 : 0, locale);
-}
-
-inline int _count_futures() {
-    return 0;
-}
-template <typename... future_list_t>
-inline int _count_futures(hclib::future_t *future,
-        future_list_t... futures) {
-    return 1 + _count_futures(futures...);
-}
-template <typename... future_list_t>
-inline int count_futures(future_list_t... futures) {
-    return _count_futures(futures...);
-}
-
-inline void _construct_future_list(int index, hclib_future_t **future_list,
-        hclib::future_t *future) {
-    future_list[index] = future->internal;
-}
-template <typename... future_list_t>
-inline void _construct_future_list(int index, hclib_future_t **future_list,
-        hclib::future_t *future, future_list_t... remaining) {
-    future_list[index] = future->internal;
-    _construct_future_list(index + 1, future_list, remaining...);
-=======
-inline void async(T &&lambda) {
-    MARK_OVH(current_ws()->id);
-    typedef typename std::remove_reference<T>::type U;
-    hclib_async(lambda_wrapper<U>, new U(lambda), nullptr, nullptr, nullptr, 0);
-}
-
-template <typename T>
-inline void async_at_hpt(place_t* pl, T &&lambda) {
-    MARK_OVH(current_ws()->id);
-    typedef typename std::remove_reference<T>::type U;
-    hclib_async(lambda_wrapper<U>, new U(lambda), nullptr, nullptr, pl, 0);
->>>>>>> e89853b0
-}
-
-template <typename T>
-inline void async_await(T &&lambda, hclib_future_t **fs) {
-    MARK_OVH(current_ws()->id);
-    typedef typename std::remove_reference<T>::type U;
-    hclib_async(lambda_wrapper<U>, new U(lambda), fs, nullptr, nullptr, 0);
-}
-
-<<<<<<< HEAD
-template <typename T>
-inline void async_await(T lambda, hclib::future_t *future) {
-	MARK_OVH(current_ws()->id);
-	hclib_task_t* task = _allocate_async<T>(lambda, true);
-	spawn_await(task, future ? &future->internal : NULL, future ? 1 : 0);
-}
-
-template <typename T>
-inline void async_await(T lambda, hclib::future_t *future1,
-        hclib::future_t *future2) {
-	MARK_OVH(current_ws()->id);
-	hclib_task_t* task = _allocate_async<T>(lambda, true);
+    spawn_await_at(task, fut ? &fut : NULL, fut ? 1 : 0, locale);
+}
+
+template <typename T>
+inline void async_await(T &&lambda, hclib_future_t *future) {
+	MARK_OVH(current_ws()->id);
+    typedef typename std::remove_reference<T>::type U;
+	hclib_task_t* task = _allocate_async<U>(new U(lambda), true);
+	spawn_await(task, future ? &future : NULL, future ? 1 : 0);
+}
+
+template <typename T>
+inline void async_await(T &&lambda, hclib_future_t *future1,
+        hclib_future_t *future2) {
+	MARK_OVH(current_ws()->id);
+    typedef typename std::remove_reference<T>::type U;
+	hclib_task_t* task = _allocate_async<U>(new U(lambda), true);
 
     int nfutures = 0;
     hclib_future_t *futures[2];
     if (future1) {
-        futures[nfutures++] = future1->internal;
+        futures[nfutures++] = future1;
     }
     if (future2) {
-        futures[nfutures++] = future2->internal;
+        futures[nfutures++] = future2;
     }
 
 	spawn_await(task, futures, nfutures);
 }
 
 template <typename T>
-inline void async_await_at(T lambda, hclib::future_t *future,
+inline void async_await_at(T &&lambda, hclib_future_t *future,
         hclib_locale_t *locale) {
 	MARK_OVH(current_ws()->id);
-	hclib_task_t* task = _allocate_async<T>(lambda, true);
-	spawn_await_at(task, future ? &future->internal : NULL, future ? 1 : 0,
+    typedef typename std::remove_reference<T>::type U;
+	hclib_task_t* task = _allocate_async<U>(new U(lambda), true);
+	spawn_await_at(task, future ? &future : NULL, future ? 1 : 0,
             locale);
 }
 
 template <typename T>
-inline void async_await_at(T lambda, hclib::future_t *future1,
-        hclib::future_t *future2, hclib_locale_t *locale) {
-	MARK_OVH(current_ws()->id);
-	hclib_task_t* task = _allocate_async<T>(lambda, true);
+inline void async_await_at(T &&lambda, hclib_future_t *future1,
+        hclib_future_t *future2, hclib_locale_t *locale) {
+	MARK_OVH(current_ws()->id);
+    typedef typename std::remove_reference<T>::type U;
+	hclib_task_t* task = _allocate_async<U>(new U(lambda), true);
 
     int nfutures = 0;
     hclib_future_t *futures[2];
     if (future1) {
-        futures[nfutures++] = future1->internal;
+        futures[nfutures++] = future1;
     }
     if (future2) {
-        futures[nfutures++] = future2->internal;
+        futures[nfutures++] = future2;
     }
 
 	spawn_await_at(task, futures, nfutures, locale);
-=======
-template <typename... Ts>
-inline hclib_future_t **construct_future_list(Ts... futures) {
-    const size_t n = sizeof...(futures); // parameter pack count
-    return new hclib_future_t*[n+1] { futures..., nullptr };
-}
-
-template <typename T, typename... future_list_t>
-inline void async_await(T &&lambda, future_list_t... futures) {
-    MARK_OVH(current_ws()->id);
-    typedef typename std::remove_reference<T>::type U;
-    hclib_future_t **fs = construct_future_list(futures...);
-    lambda_await_args<U> *args = new lambda_await_args<U> { new U(lambda), fs };
-    hclib_async(lambda_await_wrapper<U>, args,
-            fs, nullptr, nullptr, 0);
-}
-
-template <typename T>
-inline void async_await_at(T &&lambda, place_t *pl, hclib_future_t **fs) {
-    MARK_OVH(current_ws()->id);
-    typedef typename std::remove_reference<T>::type U;
-    hclib_async(lambda_wrapper<U>, new U(lambda), fs, nullptr, pl, 0);
-}
-
-template <typename T, typename... future_list_t>
-inline void async_await_at(T &&lambda, place_t *pl, future_list_t... futures) {
-    MARK_OVH(current_ws()->id);
-    typedef typename std::remove_reference<T>::type U;
-    hclib_future_t **fs = construct_future_list(futures...);
-    lambda_await_args<U> *args = new lambda_await_args<U> { new U(lambda), fs };
-    hclib_async(lambda_await_wrapper<U>, args,
-            fs, nullptr, pl, 0);
-}
-
-template <typename T>
-inline void async_comm(T &&lambda) {
-    MARK_OVH(current_ws()->id);
-    typedef typename std::remove_reference<T>::type U;
-    hclib_async(lambda_wrapper<U>, new U(lambda),
-            nullptr, nullptr, nullptr, COMM_ASYNC);
->>>>>>> e89853b0
-}
-
+}
 
 template <typename T>
 auto async_future(T &&lambda) -> hclib::future_t<decltype(lambda())>* {
     typedef decltype(lambda()) R;
-    typedef typename std::remove_reference<T>::type U;
-    // FIXME - memory leak? (no handle to destroy the promise)
+
     hclib::promise_t<R> *event = new hclib::promise_t<R>();
-    auto args = new LambdaFutureArgs<U,R> { new U(lambda), event, nullptr };
-    hclib_async(LambdaFutureWrapper<U,R>::fn, args, nullptr, nullptr, nullptr, 0);
-    return event->get_future();
-}
-
-<<<<<<< HEAD
-template <typename T>
-hclib::future_t *async_future_await(T lambda, hclib::future_t *future) {
-    hclib::promise_t *event = new hclib::promise_t();
-    hclib_promise_t *internal_event = &event->internal;
     /*
      * TODO creating this closure may be inefficient. While the capture list is
      * precise, if the user-provided lambda is large then copying it by value
      * will also take extra time.
      */
-    auto wrapper = [internal_event, lambda]() {
-        lambda();
-        hclib_promise_put(internal_event, NULL);
+    auto wrapper = [event, lambda]() {
+        call_and_put_wrapper<T, R>::fn(lambda, event);
     };
-
-    hclib_task_t* task = _allocate_async(wrapper, true);
-    spawn_await(task, future ? &future->internal : NULL, future ? 1 : 0);
-    return event->get_future();
-}
-
-template <typename T>
-hclib::future_t *async_future_at_helper(T lambda, hclib_locale_t *locale,
-        bool nb) {
-    hclib::promise_t *event = new hclib::promise_t();
-    hclib_promise_t *internal_event = &event->internal;
+    typedef decltype(wrapper) U;
+
+    hclib_task_t* task = _allocate_async(new U(wrapper), false);
+    spawn(task);
+    return event->get_future();
+}
+
+template <typename T>
+auto async_future_await(T &&lambda, hclib_future_t *future) ->
+        hclib::future_t<decltype(lambda())>* {
+    typedef decltype(lambda()) R;
+
+    hclib::promise_t<R> *event = new hclib::promise_t<R>();
     /*
      * TODO creating this closure may be inefficient. While the capture list is
      * precise, if the user-provided lambda is large then copying it by value
      * will also take extra time.
      */
-    auto wrapper = [internal_event, lambda]() {
-        lambda();
-        hclib_promise_put(internal_event, NULL);
+    auto wrapper = [event, lambda]() {
+        call_and_put_wrapper<T, R>::fn(lambda, event);
     };
-
-    hclib_task_t* task = _allocate_async(wrapper, true);
-    if (nb) task->non_blocking = 1;
-    spawn_await_at(task, NULL, 0, locale);
-    return event->get_future();
-}
-
-template <typename T>
-hclib::future_t *async_future_at(T lambda, hclib_locale_t *locale) {
-    return async_future_at_helper<T>(lambda, locale, false);
-}
-
-template <typename T>
-hclib::future_t *async_nb_future_at(T lambda, hclib_locale_t *locale) {
-    return async_future_at_helper<T>(lambda, locale, true);
-}
-
-template <typename T>
-hclib::future_t *async_future_await_at(T lambda, hclib::future_t *future,
-        hclib_locale_t *locale) {
-    hclib::promise_t *event = new hclib::promise_t();
-    hclib_promise_t *internal_event = &event->internal;
+    typedef decltype(wrapper) U;
+
+    hclib_task_t* task = _allocate_async(new U(wrapper), true);
+    spawn_await(task, future ? &future : NULL, future ? 1 : 0);
+    return event->get_future();
+}
+
+template <typename T>
+auto async_future_at_helper(T &&lambda, hclib_locale_t *locale,
+        bool nb) -> hclib::future_t<decltype(lambda())>* {
+    typedef decltype(lambda()) R;
+
+    hclib::promise_t<R> *event = new hclib::promise_t<R>();
     /*
      * TODO creating this closure may be inefficient. While the capture list is
      * precise, if the user-provided lambda is large then copying it by value
      * will also take extra time.
      */
-    auto wrapper = [internal_event, lambda]() {
-        lambda();
-        hclib_promise_put(internal_event, NULL);
+    auto wrapper = [event, lambda]() {
+        call_and_put_wrapper<T, R>::fn(lambda, event);
     };
-
-    hclib_task_t* task = _allocate_async(wrapper, true);
-    spawn_await_at(task, future ? &future->internal : NULL, future ? 1 : 0,
+    typedef decltype(wrapper) U;
+
+    hclib_task_t* task = _allocate_async(new U(wrapper), true);
+    if (nb) task->non_blocking = 1;
+    spawn_await_at(task, NULL, 0, locale);
+    return event->get_future();
+}
+
+template <typename T>
+auto async_future_at(T &&lambda, hclib_locale_t *locale) ->
+        hclib::future_t<decltype(lambda())>* {
+    return async_future_at_helper<T>(lambda, locale, false);
+}
+
+template <typename T>
+auto async_nb_future_at(T lambda, hclib_locale_t *locale) ->
+        hclib::future_t<decltype(lambda())>* {
+    return async_future_at_helper<T>(lambda, locale, true);
+}
+
+template <typename T>
+auto async_future_await_at(T &&lambda, hclib_future_t *future,
+        hclib_locale_t *locale) -> hclib::future_t<decltype(lambda())>* {
+    typedef decltype(lambda()) R;
+
+    hclib::promise_t<R> *event = new hclib::promise_t<R>();
+    /*
+     * TODO creating this closure may be inefficient. While the capture list is
+     * precise, if the user-provided lambda is large then copying it by value
+     * will also take extra time.
+     */
+    auto wrapper = [event, lambda]() {
+        call_and_put_wrapper<T, R>::fn(lambda, event);
+    };
+    typedef decltype(wrapper) U;
+
+    hclib_task_t* task = _allocate_async(new U(wrapper), true);
+    spawn_await_at(task, future ? &future : NULL, future ? 1 : 0,
             locale);
-=======
-template <typename T, typename... future_list_t>
-auto async_future_await(T &&lambda, future_list_t... futures) -> hclib::future_t<decltype(lambda())>* {
-    typedef decltype(lambda()) R;
-    typedef typename std::remove_reference<T>::type U;
-    // FIXME - memory leak? (no handle to destroy the promise)
-    hclib::promise_t<R> *event = new hclib::promise_t<R>();
-    hclib_future_t **fs = construct_future_list(futures...);
-    auto args = new LambdaFutureArgs<U,R> { new U(lambda), event, fs };
-    hclib_async(LambdaFutureWrapper<U,R>::fn, args, fs, nullptr, nullptr, 0);
->>>>>>> e89853b0
-    return event->get_future();
-}
-
-template <typename T>
-inline void finish(T &&lambda) {
+    return event->get_future();
+}
+
+inline void finish(std::function<void()> &&lambda) {
     hclib_start_finish();
     lambda();
     hclib_end_finish();
 }
 
-template <typename T>
-inline hclib::future_t<void> *nonblocking_finish(T &&lambda) {
+inline hclib::future_t<void> *nonblocking_finish(
+        std::function<void()> &&lambda) {
     hclib_start_finish();
     lambda();
     hclib::promise_t<void> *event = new hclib::promise_t<void>();
