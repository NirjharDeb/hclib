--- conflicted
+++ resolved
@@ -32,21 +32,11 @@
 
 cd ${COMPTREE}
 
-<<<<<<< HEAD
-../configure ${INSTALL_ROOT} ${HCUPC_FLAGS} ${HCLIB_FLAGS} $*
-check_error "$?" "Configure failed";
-=======
 ../configure ${PREFIX_FLAGS} ${HCUPC_FLAGS} ${HCLIB_FLAGS} ${HC_CUDA_FLAGS} $*
->>>>>>> e89853b0
 
 #
 # Make
 #
-<<<<<<< HEAD
-echo "[${PROJECT_NAME}]] Make install... to ${INSTALL_ROOT}"
-make -j${NPROC} install
-check_error "$?" "Build failed";
-=======
 echo "[${PROJECT_NAME}] Make..."
 make -j${NPROC}
 
@@ -79,7 +69,6 @@
 [${PROJECT_NAME}] Installation complete.
 
 ${PROJECT_NAME} installed to: ${INSTALL_PREFIX}
->>>>>>> e89853b0
 
 Add the following to your .bashrc (or equivalent):
 source ${HCLIB_ENV_SETUP_SCRIPT}
