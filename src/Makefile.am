--- conflicted
+++ resolved
@@ -34,19 +34,12 @@
 noinst_LTLIBRARIES =
 libhclib_la_LIBADD =
 
-<<<<<<< HEAD
-AM_CXXFLAGS = $(HC_FLAGS_VERBOSE) $(HC_FLAGS_STATS) $(PRODUCTION_SETTINGS_FLAGS) \
-			  -I$(LIBXML2_INCLUDE)
+AM_CXXFLAGS = $(HC_FLAGS_1) $(HC_FLAGS_2) $(HC_FLAGS_3) $(HC_FLAGS_4) \
+			  $(PRODUCTION_SETTINGS_FLAGS) $(shell xml2-config --cflags)
 libhclib_la_SOURCES = hclib-runtime.c hclib-deque.c hclib-promise.c \
 					  hclib-timer.c hclib_cpp.cpp hclib.c hclib-tree.c hclib-locality-graph.c \
 					  hclib_module.cpp hclib-fptr-list.c hclib-mem.c hclib-instrument.c \
 					  hclib_atomic.c
-=======
-AM_CXXFLAGS = $(HC_FLAGS_1) $(HC_FLAGS_2) $(HC_FLAGS_3) $(HC_FLAGS_4) \
-			  $(PRODUCTION_SETTINGS_FLAGS) $(shell xml2-config --cflags)
-libhclib_la_SOURCES = hclib-runtime.c hclib-deque.c hclib-hpt.c hclib-thread-bind.c \
-					 hcshmem-support.c hclib-promise.c hclib-timer.c hcupc-support.c hclib_cpp.cpp hclib.c hclib-tree.c
->>>>>>> e89853b0
 
 if X86
 if OSX
