#include <string.h>

#include "hclib.h"
#include "hclib-rt.h"
#include "hclib-task.h"
#include "hclib-async-struct.h"
#include "hclib-finish.h"

#ifdef __cplusplus
extern "C" {
#endif

/*** START ASYNC IMPLEMENTATION ***/

void hclib_async(generic_frame_ptr fp, void *arg, hclib_future_t **future_list,
        struct _phased_t *phased_clause, hclib_locale *locale) {
    HASSERT(phased_clause == NULL);

    if (future_list) {
        hclib_dependent_task_t *task = malloc(sizeof(hclib_dependent_task_t));
        task->async_task._fp = fp;
        task->async_task.future_list = NULL;
        task->async_task.args = arg;
        task->async_task.locale = NULL;

        if (locale) {
            spawn_await_at((hclib_task_t *)task, future_list, locale);
        } else {
            spawn_await((hclib_task_t *)task, future_list);
        }
    } else {
        hclib_task_t *task = malloc(sizeof(hclib_task_t));
        task->_fp = fp;
        task->future_list = NULL;
        task->args = arg;
        task->locale = NULL;

        if (locale) {
            spawn_at(task, locale);
        } else {
            spawn(task);
        }
    }
}

typedef struct _malloc_struct {
    size_t nbytes;
    hclib_promise_t *promise;
} malloc_struct;

static void allocate_kernel(void *arg) {
    malloc_struct *ms = (malloc_struct *)arg;
    void *allocated = malloc(ms->nbytes);
    memset(allocated, 42, 1); // first touch allocation
    hclib_promise_put(ms->promise, allocated);
    free(ms);
}

hclib_future_t *hclib_allocate_at(size_t nbytes, hclib_locale *locale) {
    hclib_promise_t *promise = hclib_promise_create();
    malloc_struct *ms = (malloc_struct *)malloc(sizeof(malloc_struct));
    ms->nbytes = nbytes;
    ms->promise = promise;
    hclib_async(allocate_kernel, ms, NULL, NULL, locale);
    return hclib_get_future(promise);
}

typedef struct _realloc_struct {
    void *ptr;
    size_t nbytes;
    hclib_promise_t *promise;
} realloc_struct;

static void reallocate_kernel(void *arg) {
    realloc_struct *rs = (realloc_struct *)arg;
    void *reallocated = realloc(rs->ptr, rs->nbytes);
    memset(reallocated, 42, 1); // first touch allocation
    hclib_promise_put(rs->promise, reallocated);
    free(rs);
}

hclib_future_t *hclib_reallocate_at(void *ptr, size_t new_nbytes, hclib_locale *locale) {
    hclib_promise_t *promise = hclib_promise_create();
    realloc_struct *rs = (realloc_struct *)malloc(sizeof(realloc_struct));
    rs->ptr = ptr;
    rs->nbytes = new_nbytes;
    rs->promise = promise;
    hclib_async(reallocate_kernel, rs, NULL, NULL, locale);
    return hclib_get_future(promise);
}

typedef struct _memset_struct {
    void *ptr;
    size_t nbytes;
    int pattern;
    hclib_promise_t *promise;
} memset_struct;

static void memset_kernel(void *arg) {
    memset_struct *ms = (memset_struct *)arg;
    memset(ms->ptr, ms->pattern, ms->nbytes);
    hclib_promise_put(ms->promise, NULL);
    free(ms);
}

hclib_future_t *hclib_memset_at(void *ptr, int pattern, size_t nbytes, hclib_locale *locale) {
    hclib_promise_t *promise = hclib_promise_create();
    memset_struct *ms = (memset_struct *)malloc(sizeof(memset_struct));
    ms->ptr = ptr;
    ms->nbytes = nbytes;
    ms->pattern = pattern;
    ms->promise = promise;
    hclib_async(memset_kernel, ms, NULL, NULL, locale);
    return hclib_get_future(promise);
}

void hclib_free_at(void *ptr, hclib_locale *locale) {
    free(ptr);
}

typedef struct _future_args_wrapper {
    hclib_promise_t event;
    future_fct_t fp;
    void *actual_in;
} future_args_wrapper;

static void future_caller(void *in) {
    future_args_wrapper *args = in;
    void *user_result = (args->fp)(args->actual_in);
    hclib_promise_put(&args->event, user_result);
}

<<<<<<< HEAD
hclib_promise_t *hclib_async_future(future_fct_t fp, void *arg,
=======
hclib_future_t *hclib_async_future(futureFct_t fp, void *arg,
>>>>>>> 2767d0eb
                                    hclib_future_t **future_list, struct _phased_t *phased_clause,
                                    hclib_locale *locale) {
    future_args_wrapper *wrapper = malloc(sizeof(future_args_wrapper));
    hclib_promise_init(&wrapper->event);
    wrapper->fp = fp;
    wrapper->actual_in = arg;
    hclib_async(future_caller, wrapper, future_list, phased_clause, locale);

    return hclib_get_future_for_promise(&wrapper->event);
}

/*** END ASYNC IMPLEMENTATION ***/

/*** START FORASYNC IMPLEMENTATION ***/

#define DEBUG_FORASYNC 0

forasync1D_task_t *allocate_forasync1D_task() {
    forasync1D_task_t *forasync_task = (forasync1D_task_t *) malloc(
                                           sizeof(forasync1D_task_t));
    HASSERT(forasync_task && "malloc failed");
    forasync_task->forasync_task.locale = NULL;
    return forasync_task;
}

forasync2D_task_t *allocate_forasync2D_task() {
    forasync2D_task_t *forasync_task = (forasync2D_task_t *) malloc(
                                           sizeof(forasync2D_task_t));
    HASSERT(forasync_task && "malloc failed");
    forasync_task->forasync_task.locale = NULL;
    return forasync_task;
}

forasync3D_task_t *allocate_forasync3D_task() {
    forasync3D_task_t *forasync_task = (forasync3D_task_t *) malloc(
                                           sizeof(forasync3D_task_t));
    HASSERT(forasync_task && "malloc failed");
    forasync_task->forasync_task.locale = NULL;
    return forasync_task;
}

void forasync1D_runner(void *forasync_arg) {
    forasync1D_t *forasync = (forasync1D_t *) forasync_arg;
    hclib_task_t *user = forasync->base.user;
    forasync1D_Fct_t user_fct_ptr = (forasync1D_Fct_t) user->_fp;
    void *user_arg = (void *) user->args;
    hclib_loop_domain_t loop0 = forasync->loop0;
    int i=0;
    for(i=loop0.low; i<loop0.high; i+=loop0.stride) {
        (*user_fct_ptr)(user_arg, i);
    }
}

void forasync2D_runner(void *forasync_arg) {
    forasync2D_t *forasync = (forasync2D_t *) forasync_arg;
    hclib_task_t *user = *((hclib_task_t **) forasync_arg);
    forasync2D_Fct_t user_fct_ptr = (forasync2D_Fct_t) user->_fp;
    void *user_arg = (void *) user->args;
    hclib_loop_domain_t loop0 = forasync->loop0;
    hclib_loop_domain_t loop1 = forasync->loop1;
    int i=0,j=0;
    for(i=loop0.low; i<loop0.high; i+=loop0.stride) {
        for(j=loop1.low; j<loop1.high; j+=loop1.stride) {
            (*user_fct_ptr)(user_arg, i, j);
        }
    }
}

void forasync3D_runner(void *forasync_arg) {
    forasync3D_t *forasync = (forasync3D_t *) forasync_arg;
    hclib_task_t *user = *((hclib_task_t **) forasync_arg);
    forasync3D_Fct_t user_fct_ptr = (forasync3D_Fct_t) user->_fp;
    void *user_arg = (void *) user->args;
    hclib_loop_domain_t loop0 = forasync->loop0;
    hclib_loop_domain_t loop1 = forasync->loop1;
    hclib_loop_domain_t loop2 = forasync->loop2;
    int i=0,j=0,k=0;
    for(i=loop0.low; i<loop0.high; i+=loop0.stride) {
        for(j=loop1.low; j<loop1.high; j+=loop1.stride) {
            for(k=loop2.low; k<loop2.high; k+=loop2.stride) {
                (*user_fct_ptr)(user_arg, i, j, k);
            }
        }
    }
#if DEBUG_FORASYNC
    printf("forasync spawned %d\n", nb_spawn);
#endif
}

void forasync1D_recursive(void *forasync_arg) {
    forasync1D_t *forasync = (forasync1D_t *) forasync_arg;
    hclib_loop_domain_t loop0 = forasync->loop0;
    int high0 = loop0.high;
    int low0 = loop0.low;
    int stride0 = loop0.stride;
    int tile0 = loop0.tile;

    //split the range into two, spawn a new task for the first half and recurse on the rest
    if((high0-low0) > tile0) {
        int mid = (high0+low0)/2;
        // upper-half
        forasync1D_task_t *new_forasync_task = allocate_forasync1D_task();
        new_forasync_task->forasync_task._fp = forasync1D_recursive;
        new_forasync_task->forasync_task.args = &(new_forasync_task->def);
        new_forasync_task->forasync_task.future_list = NULL;
        new_forasync_task->def.base.user = forasync->base.user;
        new_forasync_task->def.loop0.low = mid;
        new_forasync_task->def.loop0.high = high0;
        new_forasync_task->def.loop0.stride = stride0;
        new_forasync_task->def.loop0.tile = tile0;

        // update lower-half
        forasync->loop0.high = mid;
        // delegate scheduling to the underlying runtime

        spawn((hclib_task_t *)new_forasync_task);
        //continue to work on the half task
        forasync1D_recursive(forasync_arg);
    } else {
        //compute the tile
        forasync1D_runner(forasync_arg);
    }
}

void forasync2D_recursive(void *forasync_arg) {
    forasync2D_t *forasync = (forasync2D_t *) forasync_arg;
    hclib_loop_domain_t loop0 = forasync->loop0;
    int high0 = loop0.high;
    int low0 = loop0.low;
    int stride0 = loop0.stride;
    int tile0 = loop0.tile;
    hclib_loop_domain_t loop1 = forasync->loop1;
    int high1 = loop1.high;
    int low1 = loop1.low;
    int stride1 = loop1.stride;
    int tile1 = loop1.tile;

    //split the range into two, spawn a new task for the first half and recurse on the rest
    forasync2D_task_t *new_forasync_task = NULL;
    if((high0-low0) > tile0) {
        int mid = (high0+low0)/2;
        // upper-half
        new_forasync_task = allocate_forasync2D_task();
        new_forasync_task->forasync_task._fp = forasync2D_recursive;
        new_forasync_task->forasync_task.args = &(new_forasync_task->def);
        new_forasync_task->forasync_task.future_list = NULL;
        new_forasync_task->def.base.user = forasync->base.user;
        hclib_loop_domain_t new_loop0 = {mid, high0, stride0, tile0};;
        new_forasync_task->def.loop0 = new_loop0;
        new_forasync_task->def.loop1 = loop1;
        // update lower-half
        forasync->loop0.high = mid;
    } else if((high1-low1) > tile1) {
        int mid = (high1+low1)/2;
        // upper-half
        new_forasync_task = allocate_forasync2D_task();
        new_forasync_task->forasync_task._fp = forasync2D_recursive;
        new_forasync_task->forasync_task.args = &(new_forasync_task->def);
        new_forasync_task->forasync_task.future_list = NULL;
        new_forasync_task->def.base.user = forasync->base.user;
        new_forasync_task->def.loop0 = loop0;
        hclib_loop_domain_t new_loop1 = {mid, high1, stride1, tile1};
        new_forasync_task->def.loop1 = new_loop1;
        // update lower-half
        forasync->loop1.high = mid;
    }
    // recurse
    if(new_forasync_task != NULL) {
        // delegate scheduling to the underlying runtime
        //TODO can we make this a special async to avoid a get_current_async ?
        spawn((hclib_task_t *)new_forasync_task);
        //continue to work on the half task
        forasync2D_recursive(forasync_arg);
    } else { //compute the tile
        forasync2D_runner(forasync_arg);
    }
}

void forasync3D_recursive(void *forasync_arg) {
    forasync3D_t *forasync = (forasync3D_t *) forasync_arg;
    hclib_loop_domain_t loop0 = forasync->loop0;
    int high0 = loop0.high;
    int low0 = loop0.low;
    int stride0 = loop0.stride;
    int tile0 = loop0.tile;
    hclib_loop_domain_t loop1 = forasync->loop1;
    int high1 = loop1.high;
    int low1 = loop1.low;
    int stride1 = loop1.stride;
    int tile1 = loop1.tile;
    hclib_loop_domain_t loop2 = forasync->loop2;
    int high2 = loop2.high;
    int low2 = loop2.low;
    int stride2 = loop2.stride;
    int tile2 = loop2.tile;

    //split the range into two, spawn a new task for the first half and recurse on the rest
    forasync3D_task_t *new_forasync_task = NULL;
    if((high0-low0) > tile0) {
        int mid = (high0+low0)/2;
        // upper-half
        new_forasync_task = allocate_forasync3D_task();
        new_forasync_task->forasync_task._fp = forasync3D_recursive;
        new_forasync_task->forasync_task.args = &(new_forasync_task->def);
        new_forasync_task->forasync_task.future_list = NULL;
        new_forasync_task->def.base.user = forasync->base.user;
        hclib_loop_domain_t new_loop0 = {mid, high0, stride0, tile0};
        new_forasync_task->def.loop0 = new_loop0;
        new_forasync_task->def.loop1 = loop1;
        new_forasync_task->def.loop2 = loop2;
        // update lower-half
        forasync->loop0.high = mid;
    } else if((high1-low1) > tile1) {
        int mid = (high1+low1)/2;
        // upper-half
        new_forasync_task = allocate_forasync3D_task();
        new_forasync_task->forasync_task._fp = forasync3D_recursive;
        new_forasync_task->forasync_task.args = &(new_forasync_task->def);
        new_forasync_task->forasync_task.future_list = NULL;
        new_forasync_task->def.base.user = forasync->base.user;
        new_forasync_task->def.loop0 = loop0;
        hclib_loop_domain_t new_loop1 = {mid, high1, stride1, tile1};
        new_forasync_task->def.loop1 = new_loop1;
        new_forasync_task->def.loop2 = loop2;
        // update lower-half
        forasync->loop1.high = mid;
    } else if((high2-low2) > tile2) {
        int mid = (high2+low2)/2;
        // upper-half
        new_forasync_task = allocate_forasync3D_task();
        new_forasync_task->forasync_task._fp = forasync3D_recursive;
        new_forasync_task->forasync_task.args = &(new_forasync_task->def);
        new_forasync_task->forasync_task.future_list = NULL;
        new_forasync_task->def.base.user = forasync->base.user;
        new_forasync_task->def.loop0 = loop0;
        new_forasync_task->def.loop1 = loop1;
        hclib_loop_domain_t new_loop2 = {mid, high2, stride2, tile2};
        new_forasync_task->def.loop2 = new_loop2;
        // update lower-half
        forasync->loop2.high = mid;
    }
    // recurse
    if(new_forasync_task != NULL) {
        // delegate scheduling to the underlying runtime
        //TODO can we make this a special async to avoid a get_current_async ?
        spawn((hclib_task_t *)new_forasync_task);
        //continue to work on the half task
        forasync3D_recursive(forasync_arg);
    } else { //compute the tile
        forasync3D_runner(forasync_arg);
    }
}

void forasync1D_flat(void *forasync_arg) {
    forasync1D_t *forasync = (forasync1D_t *) forasync_arg;
    hclib_loop_domain_t loop0 = forasync->loop0;
    int high0 = loop0.high;
    int stride0 = loop0.stride;
    int tile0 = loop0.tile;
    int nb_chunks = (int) (high0/tile0);
    int size = tile0*nb_chunks;
    int low0;
    for(low0 = loop0.low; low0<size; low0+=tile0) {
#if DEBUG_FORASYNC
        printf("Scheduling Task %d %d\n",low0,(low0+tile0));
#endif
        //TODO block allocation ?
        forasync1D_task_t *new_forasync_task = allocate_forasync1D_task();
        new_forasync_task->forasync_task._fp = forasync1D_runner;
        new_forasync_task->forasync_task.args = &(new_forasync_task->def);
        new_forasync_task->forasync_task.future_list = NULL;
        new_forasync_task->def.base.user = forasync->base.user;
        hclib_loop_domain_t new_loop0 = {low0, low0+tile0, stride0, tile0};
        new_forasync_task->def.loop0 = new_loop0;
        spawn((hclib_task_t *)new_forasync_task);
    }
    // handling leftover
    if (size < high0) {
#if DEBUG_FORASYNC
        printf("Scheduling Task %d %d\n",low0,high0);
#endif
        forasync1D_task_t *new_forasync_task = allocate_forasync1D_task();
        new_forasync_task->forasync_task._fp = forasync1D_runner;
        new_forasync_task->forasync_task.args = &(new_forasync_task->def);
        new_forasync_task->forasync_task.future_list = NULL;
        new_forasync_task->def.base.user = forasync->base.user;
        hclib_loop_domain_t new_loop0 = {low0, high0, loop0.stride, loop0.tile};
        new_forasync_task->def.loop0 = new_loop0;
        spawn((hclib_task_t *)new_forasync_task);
    }
}

void forasync2D_flat(void *forasync_arg) {
    forasync2D_t *forasync = (forasync2D_t *) forasync_arg;
    hclib_loop_domain_t loop0 = forasync->loop0;
    hclib_loop_domain_t loop1 = forasync->loop1;
    int low0, low1;
    for(low0=loop0.low; low0<loop0.high; low0+=loop0.tile) {
        int high0 = (low0+loop0.tile)>loop0.high?loop0.high:(low0+loop0.tile);
#if DEBUG_FORASYNC
        printf("Scheduling Task Loop1 %d %d\n",low0,high0);
#endif
        for(low1=loop1.low; low1<loop1.high; low1+=loop1.tile) {
            int high1 = (low1+loop1.tile)>loop1.high?loop1.high:(low1+loop1.tile);
#if DEBUG_FORASYNC
            printf("Scheduling Task %d %d\n",low1,high1);
#endif
            forasync2D_task_t *new_forasync_task = allocate_forasync2D_task();
            new_forasync_task->forasync_task._fp = forasync2D_runner;
            new_forasync_task->forasync_task.args = &(new_forasync_task->def);
            new_forasync_task->forasync_task.future_list = NULL;
            new_forasync_task->def.base.user = forasync->base.user;
            hclib_loop_domain_t new_loop0 = {low0, high0, loop0.stride, loop0.tile};
            new_forasync_task->def.loop0 = new_loop0;
            hclib_loop_domain_t new_loop1 = {low1, high1, loop1.stride, loop1.tile};
            new_forasync_task->def.loop1 = new_loop1;
            spawn((hclib_task_t *)new_forasync_task);
        }
    }
}

void forasync3D_flat(void *forasync_arg) {
    forasync3D_t *forasync = (forasync3D_t *) forasync_arg;
    hclib_loop_domain_t loop0 = forasync->loop0;
    hclib_loop_domain_t loop1 = forasync->loop1;
    hclib_loop_domain_t loop2 = forasync->loop2;
    int low0, low1, low2;
    for(low0=loop0.low; low0<loop0.high; low0+=loop0.tile) {
        int high0 = (low0+loop0.tile)>loop0.high?loop0.high:(low0+loop0.tile);
#if DEBUG_FORASYNC
        printf("Scheduling Task Loop1 %d %d\n",low0,high0);
#endif
        for(low1=loop1.low; low1<loop1.high; low1+=loop1.tile) {
            int high1 = (low1+loop1.tile)>loop1.high?loop1.high:(low1+loop1.tile);
#if DEBUG_FORASYNC
            printf("Scheduling Task Loop2 %d %d\n",low1,high1);
#endif
            for(low2=loop2.low; low2<loop2.high; low2+=loop2.tile) {
                int high2 = (low2+loop2.tile)>loop2.high?loop2.high:(low2+loop2.tile);
#if DEBUG_FORASYNC
                printf("Scheduling Task %d %d\n",low2,high2);
#endif
                forasync3D_task_t *new_forasync_task = allocate_forasync3D_task();
                new_forasync_task->forasync_task._fp = forasync3D_runner;
                new_forasync_task->forasync_task.args = &(new_forasync_task->def);
                new_forasync_task->forasync_task.future_list = NULL;
                new_forasync_task->def.base.user = forasync->base.user;
                hclib_loop_domain_t new_loop0 = {low0, high0, loop0.stride, loop0.tile};
                new_forasync_task->def.loop0 = new_loop0;
                hclib_loop_domain_t new_loop1 = {low1, high1, loop1.stride, loop1.tile};
                new_forasync_task->def.loop1 = new_loop1;
                hclib_loop_domain_t new_loop2 = {low2, high2, loop2.stride, loop2.tile};
                new_forasync_task->def.loop2 = new_loop2;
                spawn((hclib_task_t *)new_forasync_task);
            }
        }
    }
}

static void forasync_internal(void *user_fct_ptr, void *user_arg,
                              int dim, hclib_loop_domain_t *loop_domain, forasync_mode_t mode) {
    // All the sub-asyncs share async_def

    // The user loop code to execute
    hclib_task_t *user_def = (hclib_task_t *)malloc(sizeof(hclib_task_t));
    HASSERT(user_def);
    user_def->_fp = user_fct_ptr;
    user_def->args = user_arg;
    user_def->future_list = NULL;
    user_def->locale = NULL;

    HASSERT(dim>0 && dim<4);
    // TODO put those somewhere as static
    async_fct_t fct_ptr_rec[3] = { forasync1D_recursive, forasync2D_recursive,
                                  forasync3D_recursive
                                };
    async_fct_t fct_ptr_flat[3] = { forasync1D_flat, forasync2D_flat,
                                   forasync3D_flat
                                 };
    async_fct_t *fct_ptr = (mode == FORASYNC_MODE_RECURSIVE) ? fct_ptr_rec :
                          fct_ptr_flat;
    if (dim == 1) {
        forasync1D_t forasync = {{user_def}, loop_domain[0]};
        (fct_ptr[dim-1])((void *) &forasync);
    } else if (dim == 2) {
        forasync2D_t forasync = {{user_def}, loop_domain[0], loop_domain[1]};
        (fct_ptr[dim-1])((void *) &forasync);
    } else if (dim == 3) {
        forasync3D_t forasync = {{user_def}, loop_domain[0], loop_domain[1], loop_domain[2]};
        (fct_ptr[dim-1])((void *) &forasync);
    }
}

void hclib_forasync(void *forasync_fct, void *argv,
                    hclib_future_t **future_list, int dim, hclib_loop_domain_t *domain,
                    forasync_mode_t mode) {
    HASSERT(future_list == NULL &&
            "Limitation: forasync does not support futures yet");

    forasync_internal(forasync_fct, argv, dim, domain, mode);
}

hclib_future_t *hclib_forasync_future(void *forasync_fct, void *argv,
                                      hclib_future_t **future_list, int dim, hclib_loop_domain_t *domain,
                                      forasync_mode_t mode) {

    hclib_start_finish();
    hclib_forasync(forasync_fct, argv, future_list, dim, domain, mode);
    return hclib_end_finish_nonblocking();
}


/*** END FORASYNC IMPLEMENTATION ***/

#ifdef __cplusplus
}
#endif

<|MERGE_RESOLUTION|>--- conflicted
+++ resolved
@@ -62,7 +62,7 @@
     ms->nbytes = nbytes;
     ms->promise = promise;
     hclib_async(allocate_kernel, ms, NULL, NULL, locale);
-    return hclib_get_future(promise);
+    return hclib_get_future_for_promise(promise);
 }
 
 typedef struct _realloc_struct {
@@ -86,7 +86,7 @@
     rs->nbytes = new_nbytes;
     rs->promise = promise;
     hclib_async(reallocate_kernel, rs, NULL, NULL, locale);
-    return hclib_get_future(promise);
+    return hclib_get_future_for_promise(promise);
 }
 
 typedef struct _memset_struct {
@@ -111,7 +111,7 @@
     ms->pattern = pattern;
     ms->promise = promise;
     hclib_async(memset_kernel, ms, NULL, NULL, locale);
-    return hclib_get_future(promise);
+    return hclib_get_future_for_promise(promise);
 }
 
 void hclib_free_at(void *ptr, hclib_locale *locale) {
@@ -130,11 +130,7 @@
     hclib_promise_put(&args->event, user_result);
 }
 
-<<<<<<< HEAD
-hclib_promise_t *hclib_async_future(future_fct_t fp, void *arg,
-=======
-hclib_future_t *hclib_async_future(futureFct_t fp, void *arg,
->>>>>>> 2767d0eb
+hclib_future_t *hclib_async_future(future_fct_t fp, void *arg,
                                     hclib_future_t **future_list, struct _phased_t *phased_clause,
                                     hclib_locale *locale) {
     future_args_wrapper *wrapper = malloc(sizeof(future_args_wrapper));
