--- conflicted
+++ resolved
@@ -31,81 +31,25 @@
 
 /*** START ASYNC IMPLEMENTATION ***/
 
-<<<<<<< HEAD
 void hclib_async(generic_frame_ptr fp, void *arg, hclib_future_t **futures,
         const int nfutures, hclib_locale_t *locale) {
+    hclib_task_t *task = calloc(1, sizeof(*task));
+    HASSERT(task);
+
+    task->_fp = fp;
+    task->args = arg;
 
     if (nfutures > 0) {
-        hclib_dependent_task_t *task = calloc(1,
-                sizeof(hclib_dependent_task_t));
-        task->async_task._fp = fp;
-        task->async_task.args = arg;
-
         // locale may be NULL, in which case this is equivalent to spawn_await
-        spawn_await_at((hclib_task_t *)task, futures, nfutures, locale);
+        spawn_await_at(task, futures, nfutures, locale);
     } else {
-        hclib_task_t *task = calloc(1, sizeof(hclib_task_t));
-        task->_fp = fp;
-        task->args = arg;
-
         // locale may be NULL, in which case this is equivalent to spawn
         spawn_at(task, locale);
-=======
-void hclib_async(generic_frame_ptr fp, void *arg, hclib_future_t **future_list,
-                 struct _phased_t *phased_clause, place_t *place, int property) {
-//   HASSERT(property == 0);
-    HASSERT(phased_clause == NULL);
-
-    hclib_task_t *task = malloc(sizeof(*task));
-    HASSERT(task);
-    *task = (hclib_task_t){
-        ._fp = fp,
-        .args = arg,
-        .future_list = future_list,
-        .place = place,
-        // any field not explicitly initialized gets zeroed
-        // but not next_waiter since it's a flexible array,
-        // but that's OK since it isn't read until after written
-        // NOTE: .current_finish is set in "spawn_handler"
-    };
-
-    if (future_list) {
-
-        if (place) {
-            spawn_await_at(task, future_list, place);
-        } else if (property & ESCAPING_ASYNC) {
-            spawn_escaping(task, future_list);
-        } else {
-            spawn_await(task, future_list);
-        }
-    } else {
-
-        if (place) {
-            spawn_at_hpt(place, task);
-        } else {
-            if(property == 0) spawn(task);
-            /*
-             * ^^^^^ TODO: Presently this path executed only for HabaneroOpenSHMEM++ ^^^^^^
-             * This else part is executed only if hclib::launch() is called from
-             * HabaneroUPC++ or HabaneroOpenSHMEM++. This task is essentially the main()
-             * function which has the finish_spmd(). This finish_spmd is only allowed
-                 * to execute on a comm_async and not on a regular async. Regular async
-             * would allow this finish_spmd to be executed by computation worker.
-             */
-            else {
-                // currently only using "awating" version of "escaping" async
-                HASSERT(!(property & ESCAPING_ASYNC));
-                // FIXME - add an HASSERT here to check that the property
-                // is the expected value (whatever HC/SHMEM sets it to)
-                spawn_comm_task(task);
-            }
-        }
->>>>>>> e89853b0
     }
 }
 
 void hclib_async_nb(generic_frame_ptr fp, void *arg, hclib_locale_t *locale) {
-    hclib_task_t *task = calloc(1, sizeof(hclib_task_t));
+    hclib_task_t *task = calloc(1, sizeof(*task));
     task->_fp = fp;
     task->args = arg;
     task->non_blocking = 1;
@@ -124,14 +68,9 @@
     hclib_promise_put(&args->event, user_result);
 }
 
-<<<<<<< HEAD
 hclib_future_t *hclib_async_future(future_fct_t fp, void *arg,
-        hclib_future_t **futures, const int nfutures, hclib_locale_t *locale) {
-=======
-hclib_future_t *hclib_async_future(futureFct_t fp, void *arg,
-                                   hclib_future_t **future_list, struct _phased_t *phased_clause,
-                                   place_t *place, int property) {
->>>>>>> e89853b0
+                                   hclib_future_t **futures, const int nfutures,
+                                   hclib_locale_t *locale) {
     future_args_wrapper *wrapper = malloc(sizeof(future_args_wrapper));
     hclib_promise_init(&wrapper->event);
     wrapper->fp = fp;
@@ -149,21 +88,21 @@
 
 inline forasync1D_task_t *allocate_forasync1D_task() {
     forasync1D_task_t *forasync_task = (forasync1D_task_t *)calloc(1,
-            sizeof(forasync1D_task_t));
+            sizeof(*forasync_task));
     HASSERT(forasync_task && "malloc failed");
     return forasync_task;
 }
 
 inline forasync2D_task_t *allocate_forasync2D_task() {
     forasync2D_task_t *forasync_task = (forasync2D_task_t *)calloc(1,
-            sizeof(forasync2D_task_t));
+            sizeof(*forasync_task));
     HASSERT(forasync_task && "malloc failed");
     return forasync_task;
 }
 
 inline forasync3D_task_t *allocate_forasync3D_task() {
     forasync3D_task_t *forasync_task = (forasync3D_task_t *)calloc(1,
-            sizeof(forasync3D_task_t));
+            sizeof(*forasync_task));
     HASSERT(forasync_task && "malloc failed");
     return forasync_task;
 }
@@ -477,16 +416,12 @@
 }
 
 static void forasync_internal(void *user_fct_ptr, void *user_arg,
-<<<<<<< HEAD
-                              int dim, hclib_loop_domain_t *loop_domain, forasync_mode_t mode) {
-=======
-                              int dim, const loop_domain_t *loop_domain,
+                              int dim, const hclib_loop_domain_t *loop_domain,
                               forasync_mode_t mode) {
->>>>>>> e89853b0
     // All the sub-asyncs share async_def
 
     // The user loop code to execute
-    hclib_task_t *user_def = (hclib_task_t *)calloc(1, sizeof(hclib_task_t));
+    hclib_task_t *user_def = (hclib_task_t *)calloc(1, sizeof(*user_def));
     HASSERT(user_def);
     user_def->_fp = user_fct_ptr;
     user_def->args = user_arg;
@@ -514,7 +449,6 @@
     }
 }
 
-<<<<<<< HEAD
 void hclib_forasync(void *forasync_fct, void *argv, int dim,
                     hclib_loop_domain_t *domain, forasync_mode_t mode) {
     const int nworkers = hclib_get_num_workers();
@@ -525,25 +459,12 @@
                 nworkers;
         }
     }
-=======
-void hclib_forasync(void *forasync_fct, void *argv,
-                    hclib_future_t **future_list, int dim,
-                    const loop_domain_t *domain,
-                    forasync_mode_t mode) {
-    HASSERT(future_list == NULL &&
-            "Limitation: forasync does not support futures yet");
->>>>>>> e89853b0
 
     forasync_internal(forasync_fct, argv, dim, domain, mode);
 }
 
 hclib_future_t *hclib_forasync_future(void *forasync_fct, void *argv,
-<<<<<<< HEAD
                                       int dim, hclib_loop_domain_t *domain,
-=======
-                                      hclib_future_t **future_list, int dim,
-                                      const loop_domain_t *domain,
->>>>>>> e89853b0
                                       forasync_mode_t mode) {
 
     hclib_start_finish();
