/* Copyright (c) 2015, Rice University

Redistribution and use in source and binary forms, with or without
modification, are permitted provided that the following conditions are
met:

1.  Redistributions of source code must retain the above copyright
     notice, this list of conditions and the following disclaimer.
2.  Redistributions in binary form must reproduce the above
     copyright notice, this list of conditions and the following
     disclaimer in the documentation and/or other materials provided
     with the distribution.
3.  Neither the name of Rice University
     nor the names of its contributors may be used to endorse or
     promote products derived from this software without specific
     prior written permission.

THIS SOFTWARE IS PROVIDED BY THE COPYRIGHT HOLDERS AND CONTRIBUTORS
"AS IS" AND ANY EXPRESS OR IMPLIED WARRANTIES, INCLUDING, BUT NOT
LIMITED TO, THE IMPLIED WARRANTIES OF MERCHANTABILITY AND FITNESS FOR
A PARTICULAR PURPOSE ARE DISCLAIMED. IN NO EVENT SHALL THE COPYRIGHT
OWNER OR CONTRIBUTORS BE LIABLE FOR ANY DIRECT, INDIRECT, INCIDENTAL,
SPECIAL, EXEMPLARY, OR CONSEQUENTIAL DAMAGES (INCLUDING, BUT NOT
LIMITED TO, PROCUREMENT OF SUBSTITUTE GOODS OR SERVICES; LOSS OF USE,
DATA, OR PROFITS; OR BUSINESS INTERRUPTION) HOWEVER CAUSED AND ON ANY
THEORY OF LIABILITY, WHETHER IN CONTRACT, STRICT LIABILITY, OR TORT
(INCLUDING NEGLIGENCE OR OTHERWISE) ARISING IN ANY WAY OUT OF THE USE
OF THIS SOFTWARE, EVEN IF ADVISED OF THE POSSIBILITY OF SUCH DAMAGE.

 */

/*
 * hcpp-runtime.cpp
 *
 *      Author: Vivek Kumar (vivekk@rice.edu)
 *      Acknowledgments: https://wiki.rice.edu/confluence/display/HABANERO/People
 */

#include <pthread.h>
#include <sys/time.h>

#include "hclib.h"
#include "hcpp-internal.h"
#include "hcpp-atomics.h"
#include "hcpp-finish.h"
#include "hcpp-hpt.h"
#include "hcupc-support.h"

static double benchmark_start_time_stats = 0;
static double user_specified_timer = 0;
// TODO use __thread on Linux?
pthread_key_t ws_key;

#ifdef HC_COMM_WORKER
semiConcDeque_t * comm_worker_out_deque;
#endif

hc_context* 		hcpp_context;

static char *hcpp_stats = NULL;
static int bind_threads = -1;

void hclib_start_finish();

void log_(const char * file, int line, hc_workerState * ws, const char * format,
        ...) {
    va_list l;
    FILE * f = stderr;
    if (ws != NULL) {
        fprintf(f, "[worker: %d (%s:%d)] ", ws->id, file, line);
    } else {
        fprintf(f, "[%s:%d] ", file, line);
    }
    va_start(l, format);
    vfprintf(f, format, l);
    fflush(f);
    va_end(l);
}

// Statistics
int total_push_outd;
int* total_push_ind;
int* total_steals;

inline void increment_async_counter(int wid) {
    total_push_ind[wid]++;
}

inline void increment_steals_counter(int wid) {
    total_steals[wid]++;
}

inline void increment_asyncComm_counter() {
    total_push_outd++;
}

void set_current_worker(int wid) {
    if (pthread_setspecific(ws_key, hcpp_context->workers[wid]) != 0) {
		log_die("Cannot set thread-local worker state");
    }

    if (bind_threads) {
        bind_thread(wid, NULL, 0);
    }
}

int get_current_worker() {
    return ((hc_workerState*)pthread_getspecific(ws_key))->id;
}

static void set_curr_lite_ctx(LiteCtx *ctx) {
    CURRENT_WS_INTERNAL->curr_ctx = ctx;
}

static LiteCtx *get_curr_lite_ctx() {
    return CURRENT_WS_INTERNAL->curr_ctx;
}

static __inline__ void ctx_swap(LiteCtx *current, LiteCtx *next,
        const char *lbl) {
    LiteCtx *new_current = LiteCtx_swap(current, next, lbl);
    /*
     * When we reach this code, we have returned from swapping out current for
     * next, and someone else has swapped back in current.
     */
    set_curr_lite_ctx(new_current);
}

hc_workerState* current_ws() {
    return CURRENT_WS_INTERNAL;
}

// FWD declaration for pthread_create
static void* worker_routine(void * args);

/*
 * Main initialization function for the hcpp_context object.
 */
void hcpp_global_init() {
    // Build queues
    hcpp_context->hpt = read_hpt(&hcpp_context->places,
            &hcpp_context->nplaces, &hcpp_context->nproc,
            &hcpp_context->workers, &hcpp_context->nworkers);
    for (int i = 0; i < hcpp_context->nworkers; i++) {
        hc_workerState * ws = hcpp_context->workers[i];
        ws->context = hcpp_context;
        ws->current_finish = NULL;
        ws->curr_ctx = NULL;
        ws->root_ctx = NULL;
    }
    hcpp_context->done_flags = (worker_done_t *)malloc(
            hcpp_context->nworkers * sizeof(worker_done_t));
#ifdef HC_CUDA
    hcpp_context->pinned_host_allocs = NULL;
#endif

    total_push_outd = 0;
    total_steals = (int *)malloc(hcpp_context->nworkers * sizeof(int));
    HASSERT(total_steals);
    total_push_ind = (int *)malloc(hcpp_context->nworkers * sizeof(int));
    HASSERT(total_push_ind);
    for (int i = 0; i < hcpp_context->nworkers; i++) {
        total_steals[i] = 0;
        total_push_ind[i] = 0;
        hcpp_context->done_flags[i].flag = 1;
    }

#ifdef HC_COMM_WORKER
    comm_worker_out_deque = (semiConcDeque_t *)malloc(sizeof(semiConcDeque_t));
    HASSERT(comm_worker_out_deque);
    semiConcDequeInit(comm_worker_out_deque, NULL);
#endif

    init_hcupc_related_datastructures(hcpp_context->nworkers);

    // Sets up the deques and worker contexts for the parsed HPT
    hc_hpt_init(hcpp_context);
}

/*
 * Launch nworkers - 1 worker threads, retaining the current main thread as the
 * final worker. See worker_routine for a description of worker initialization.
 */
void hcpp_create_worker_threads(int nb_workers) {
    /* setting current thread as worker 0 */
    // Launch the worker threads
    if (hcpp_stats) {
        printf("Using %d worker threads (including main thread)\n", nb_workers);
    }

    // Start workers
    for (int i = 1; i < nb_workers; i++) {
        pthread_attr_t attr;
        if (pthread_attr_init(&attr) != 0) {
            fprintf(stderr, "Error in pthread_attr_init\n");
            exit(3);
        }
        if (pthread_create(&hcpp_context->workers[i]->t, &attr, worker_routine,
                &hcpp_context->workers[i]->id) != 0) {
            fprintf(stderr, "Error launching thread\n");
            exit(4);
        }
    }
    set_current_worker(0);
}

static void display_runtime() {
	printf("---------HCPP_RUNTIME_INFO-----------\n");
	printf(">>> HCPP_WORKERS\t= %s\n", getenv("HCPP_WORKERS"));
	printf(">>> HCPP_HPT_FILE\t= %s\n", getenv("HCPP_HPT_FILE"));
	printf(">>> HCPP_BIND_THREADS\t= %s\n", bind_threads ? "true" : "false");
	if (getenv("HCPP_WORKERS") && bind_threads) {
		printf("WARNING: HCPP_BIND_THREADS assign cores in round robin. E.g., "
                "setting HCPP_WORKERS=12 on 2-socket node, each with 12 cores, "
                "will assign both HCUPC++ places on same socket\n");
	}
	printf(">>> HCPP_STATS\t\t= %s\n", hcpp_stats);
	printf("----------------------------------------\n");
}

void hcpp_entrypoint() {
    if (hcpp_stats) {
        display_runtime();
    }

    srand(0);

    hcpp_context = (hc_context *)malloc(sizeof(hc_context));
    HASSERT(hcpp_context);

    /*
     * Parse the platform description from the HPT configuration file and load
     * it into the hcpp_context.
     */
    hcpp_global_init();

#ifdef HC_COMM_WORKER
    const int have_comm_worker = 1;
#else
    const int have_comm_worker = 0;
#endif
    // init timer stats
    hcpp_initStats(hcpp_context->nworkers, have_comm_worker);

    /* Create key to store per thread worker_state */
    if (pthread_key_create(&ws_key, NULL) != 0) {
        log_die("Cannot create ws_key for worker-specific data");
    }

    /*
     * set pthread's concurrency. Doesn't seem to do much on Linux, only
     * relevant when there are more pthreads than hardware cores to schedule
     * them on. */
    pthread_setconcurrency(hcpp_context->nworkers);

    /* Create all worker threads, running worker_routine */
    hcpp_create_worker_threads(hcpp_context->nworkers);

    // allocate root finish
    hclib_start_finish();
}

void hcpp_signal_join(int nb_workers) {
    int i;
    for (i = 0; i < nb_workers; i++) {
        hcpp_context->done_flags[i].flag = 0;
    }
}

void hcpp_join(int nb_workers) {
    // Join the workers
    for(int i=1;i< nb_workers; i++) {
        pthread_join(hcpp_context->workers[i]->t, NULL);
    }
}

void hcpp_cleanup() {
	hc_hpt_cleanup(hcpp_context); /* cleanup deques (allocated by hc mm) */
	pthread_key_delete(ws_key);

	free(hcpp_context);
	free(total_steals);
	free(total_push_ind);
	free_hcupc_related_datastructures();
}

static inline void check_in_finish(finish_t * finish) {
    if (finish) {
        hc_atomic_inc(&(finish->counter));
    }
}

static inline void check_out_finish(finish_t * finish) {
    if (finish) {
        // hc_atomic_dec returns true when finish->counter goes to zero
        if (hc_atomic_dec(&(finish->counter))) {
#if HCLIB_LITECTX_STRATEGY
            // finish_deps will be NULL on the root finish
            hclib_ddf_put(finish->finish_deps[0], finish);
#endif /* HCLIB_LITECTX_STRATEGY */
        }
    }
}

static inline void execute_task(task_t* task) {
    finish_t* current_finish = get_current_finish(task);
    /*
     * Update the current finish of this worker to be inherited from the
     * currently executing task so that any asyncs spawned from the currently
     * executing task are registered on the same finish.
     */
    CURRENT_WS_INTERNAL->current_finish = current_finish;

    // task->_fp is of type 'void (*generic_framePtr)(void*)'
#ifdef VERBOSE
    fprintf(stderr, "execute_task: task=%p fp=%p\n", task, task->_fp);
#endif
    (task->_fp)(task->args);
    check_out_finish(current_finish);
    HC_FREE(task);
}

static inline void rt_schedule_async(task_t* async_task, int comm_task) {
    if (comm_task) {
#ifdef HC_COMM_WORKER
        // push on comm_worker out_deq if this is a communication task
        semiConcDequeLockedPush(comm_worker_out_deque, async_task);
#else
        assert(0);
#endif
    } else {
        // push on worker deq
        const int wid = get_current_worker();
        if (!dequePush(&(hcpp_context->workers[wid]->current->deque),
                    async_task)) {
            // TODO: deque is full, so execute in place
            printf("WARNING: deque full, local execution\n");
            execute_task(async_task);
        }
    }
}

/*
 * A task which has no dependencies on prior tasks through DDFs is always
 * immediately ready for scheduling. A task that is registered on some prior
 * DDFs may be ready for scheduling if all of those DDFs have already been
 * satisfied. If they have not all been satisfied, the execution of this task is
 * registered on each, and it is only places in a work deque once all DDFs have
 * been satisfied.
 */
inline int is_eligible_to_schedule(task_t * async_task) {
    if (async_task->ddf_list != NULL) {
    	ddt_t * ddt = (ddt_t *)rt_async_task_to_ddt(async_task);
        return iterate_ddt_frontier(ddt);
    } else {
        return 1;
    }
}

/*
 * If this async is eligible for scheduling, we insert it into the work-stealing
 * runtime. See is_eligible_to_schedule to understand when a task is or isn't
 * eligible for scheduling.
 */
void try_schedule_async(task_t * async_task, int comm_task) {
    if (is_eligible_to_schedule(async_task)) {
        rt_schedule_async(async_task, comm_task);
    }
}

void spawn_at_hpt(place_t* pl, task_t * task) {
	// get current worker
	hc_workerState* ws = CURRENT_WS_INTERNAL;
	check_in_finish(ws->current_finish);
	set_current_finish(task, ws->current_finish);
	deque_push_place(ws, pl, task);
#ifdef HC_COMM_WORKER_STATS
	const int wid = get_current_worker();
	increment_async_counter(wid);
#endif
}

void spawn(task_t * task) {
    // get current worker
    hc_workerState* ws = CURRENT_WS_INTERNAL;
    check_in_finish(ws->current_finish);
    set_current_finish(task, ws->current_finish);

#ifdef VERBOSE
    fprintf(stderr, "spawn: task=%p\n", task);
#endif
    try_schedule_async(task, 0);
#ifdef HC_COMM_WORKER_STATS
    const int wid = get_current_worker();
    increment_async_counter(wid);
#endif
}

void spawn_escaping(task_t *task, hclib_ddf_t **ddf_list) {
    // get current worker
    set_current_finish(task, NULL);

#ifdef VERBOSE
    fprintf(stderr, "spawn_escaping: task=%p\n", task);
#endif
    set_ddf_list(task, ddf_list);
    hcpp_task_t *t = (hcpp_task_t*) task;
    ddt_init(&(t->ddt), ddf_list);
    try_schedule_async(task, 0);
#ifdef HC_COMM_WORKER_STATS
    const int wid = get_current_worker();
    increment_async_counter(wid);
#endif
}

void spawn_escaping_at(place_t *pl, task_t *task, hclib_ddf_t **ddf_list) {
    // get current worker
    set_current_finish(task, NULL);
	hc_workerState* ws = CURRENT_WS_INTERNAL;

    set_ddf_list(task, ddf_list);
    hcpp_task_t *t = (hcpp_task_t*) task;
    ddt_init(&(t->ddt), ddf_list);
	deque_push_place(ws, pl, task);
#ifdef HC_COMM_WORKER_STATS
    const int wid = get_current_worker();
    increment_async_counter(wid);
#endif

}

void spawn_await(task_t * task, hclib_ddf_t** ddf_list) {
	/*
     * check if this is DDDf_t (remote or owner) and do callback to
     * HabaneroUPC++ for implementation
     */
	check_if_hcupc_dddf(ddf_list);
	// get current worker
	hc_workerState* ws = CURRENT_WS_INTERNAL;
	check_in_finish(ws->current_finish);
	set_current_finish(task, ws->current_finish);

	set_ddf_list(task, ddf_list);
	hcpp_task_t *t = (hcpp_task_t*) task;
	ddt_init(&(t->ddt), ddf_list);
	try_schedule_async(task, 0);
#ifdef HC_COMM_WORKER_STATS
	const int wid = get_current_worker();
	increment_async_counter(wid);
#endif

}

void spawn_commTask(task_t * task) {
#ifdef HC_COMM_WORKER
	hc_workerState* ws = CURRENT_WS_INTERNAL;
	check_in_finish(ws->current_finish);
	set_current_finish(task, ws->current_finish);
	try_schedule_async(task, 1);
#else
	assert(0);
#endif
}

<<<<<<< HEAD
=======
static inline void slave_worker_finishHelper_routine(finish_t* finish) {
	hc_workerState* ws = CURRENT_WS_INTERNAL;
	int wid = ws->id;

	while(finish->counter > 0) {
		// try to pop
		task_t* task = hpt_pop_task(ws);
		if (!task) {
			while(finish->counter > 0) {
				// try to steal
				task = hpt_steal_task(ws);
				if (task) {
#ifdef HC_COMM_WORKER_STATS
					increment_steals_counter(wid);
#endif
					break;
				}
			}
		}
		if(task) {
			execute_task(task);
		}
	}
}

#ifdef HCPP_COMM_WORKER
inline void master_worker_routine(finish_t* finish) {
	semiConcDeque_t *deque = comm_worker_out_deque;
	while (finish->counter > 0) {
		// try to pop
		task_t* task = semiConcDequeNonLockedPop(deque);
		// Comm worker cannot steal
		if(task) {
#ifdef HC_COMM_WORKER_STATS
			increment_asyncComm_counter();
#endif
			execute_task(task);
		}
	}
}
#endif

>>>>>>> 1003f7c8
void find_and_run_task(hc_workerState* ws) {
    task_t* task = hpt_pop_task(ws);
    if (!task) {
        while (hcpp_context->done_flags[ws->id].flag) {
            // try to steal
            task = hpt_steal_task(ws);
            if (task) {
#ifdef HC_COMM_WORKER_STATS
                increment_steals_counter(ws->id);
#endif
                break;
            }
        }
    }

    if (task) {
        execute_task(task);
    }
}

#if HCLIB_LITECTX_STRATEGY
static void _hclib_finalize_ctx(LiteCtx *ctx) {
    set_curr_lite_ctx(ctx);
    hclib_end_finish();
    // Signal shutdown to all worker threads
    hcpp_signal_join(hcpp_context->nworkers);
    ctx_swap(ctx, CURRENT_WS_INTERNAL->root_ctx, "_hclib_finalize_ctx");
    assert(0); // Should never return here
}

static void core_work_loop() {
    uint64_t wid;
    do {
        hc_workerState *ws = CURRENT_WS_INTERNAL;
        wid = (uint64_t)ws->id;
        find_and_run_task(ws);
    } while (hcpp_context->done_flags[wid].flag);

    // Jump back to the context for worker_routine
    hc_workerState *ws = CURRENT_WS_INTERNAL;
    assert(ws->root_ctx);
    ctx_swap(get_curr_lite_ctx(), ws->root_ctx, "core_work_loop");
}

static void crt_work_loop(LiteCtx *ctx) {
    set_curr_lite_ctx(ctx);
    LiteCtx *original = ctx->prev;
    core_work_loop();
    /*
     * switch back to whichever thread created this work loop context, either
     * the main entrypoint of a worker thread (worker_routine) or a thread that
     * hit an end finish.
     */
    ctx_swap(ctx, original, "crt_work_loop");
    assert(0); // Should never return here
}

/*
 * With the addition of lightweight context switching, worker creation becomes a
 * bit more complicated because we need all task creation and finish scopes to
 * be performed from beneath an explicitly created context, rather than from a
 * pthread context. To do this, we start worker_routine by creating a proxy
 * context to switch from and create a lightweight context to switch to, which
 * enters crt_work_loop immediately, moving into the main work loop, eventually
 * swapping back to the proxy task
 * to clean up this worker thread when the worker thread is signalled to exit.
 */
static void* worker_routine(void * args) {
    const int wid = *((int *)args);
    set_current_worker(wid);
    hc_workerState* ws = CURRENT_WS_INTERNAL;

#ifdef HCPP_COMM_WORKER
    if (wid == 0) {
        master_worker_routine(ws->current_finish);
        return NULL;
    }
#endif

    // Create proxy original context to switch from
    LiteCtx *currentCtx = LiteCtx_proxy_create("worker_routine");
    ws->root_ctx = currentCtx;

    /*
     * Create the new proxy we will be switching to, which will start with
     * crt_work_loop at the top of the stack.
     */
    LiteCtx *newCtx = LiteCtx_create(crt_work_loop);
    newCtx->arg = args;

    // Swap in the newCtx lite context
    ctx_swap(currentCtx, newCtx, "worker_routine");

#ifdef VERBOSE
    fprintf(stderr, "worker_routine: worker %d exiting, cleaning up proxy %p "
            "and lite ctx %p\n", get_current_worker(), currentCtx, newCtx);
#endif

    // free resources
    LiteCtx_destroy(currentCtx->prev);
    LiteCtx_proxy_destroy(currentCtx);
    return NULL;
}
#else /* default (broken) strategy */

static void* worker_routine(void * args) {
    const int wid = *((int *) args);
    set_current_worker(wid);

    hc_workerState* ws = CURRENT_WS_INTERNAL;

    while (hcpp_context->done_flags[wid].flag) {
        find_and_run_task(ws);
    }

    return NULL;
}
#endif /* HCLIB_LITECTX_STRATEGY */

void teardown() {

}

#if HCLIB_LITECTX_STRATEGY
static void _finish_ctx_resume(void *arg) {
    LiteCtx *currentCtx = get_curr_lite_ctx();
    LiteCtx *finishCtx = arg;
    ctx_swap(currentCtx, finishCtx, "_finish_ctx_resume");

    fprintf(stderr, "Should not have reached here, currentCtx=%p "
            "finishCtx=%p\n", currentCtx, finishCtx);
    assert(0);
}

void crt_work_loop(LiteCtx *ctx);

static void _help_finish_ctx(LiteCtx *ctx) {
    // Remember the current context
    set_curr_lite_ctx(ctx);
    // Set up previous context to be stolen when the finish completes
    // (note that the async must ESCAPE, otherwise this finish scope will deadlock on itself)
    // finish_t *finish = ((volatile LiteCtx * volatile)ctx)->arg;
    finish_t *finish = ctx->arg;
    LiteCtx *hclib_finish_ctx = ctx->prev;

    hcpp_task_t *task = (hcpp_task_t *)malloc(sizeof(hcpp_task_t));
    task->async_task._fp = _finish_ctx_resume;
    task->async_task.is_asyncAnyType = 0;
    task->async_task.ddf_list = NULL;
    task->async_task.args = hclib_finish_ctx;

    spawn_escaping((task_t *)task, finish->finish_deps);

    // keep workstealing until this context gets swapped out and destroyed
    check_out_finish(finish);
    core_work_loop();
    assert(0); // This is the entrypoint of a fiber, so we should never return here.
}
#else /* default (broken) strategy */

#ifdef HC_COMM_WORKER
inline void master_worker_routine(finish_t* finish) {
	semiConcDeque_t *deque = comm_worker_out_deque;
	while (finish->counter > 0) {
		// try to pop
		task_t* task = semiConcDequeNonLockedPop(deque);
		// Comm worker cannot steal
		if(task) {
#ifdef HC_COMM_WORKER_STATS
			increment_asyncComm_counter();
#endif
			execute_task(task);
		}
	}
}
#endif

static inline void slave_worker_finishHelper_routine(finish_t* finish) {
	hc_workerState* ws = CURRENT_WS_INTERNAL;
	int wid = ws->id;

	while(finish->counter > 0) {
		// try to pop
		task_t* task = hpt_pop_task(ws);
		if (!task) {
			while(finish->counter > 0) {
				// try to steal
				task = hpt_steal_task(ws);
				if (task) {
#ifdef HC_COMM_WORKER_STATS
					increment_steals_counter(wid);
#endif
					break;
				}
			}
		}
		if(task) {
			execute_task(task);
		}
	}
}

static void _help_finish(finish_t * finish) {
#ifdef HC_COMM_WORKER
	if(CURRENT_WS_INTERNAL->id == 0) {
		master_worker_routine(finish);
	}
	else {
		slave_worker_finishHelper_routine(finish);
	}
#else
	slave_worker_finishHelper_routine(finish);
#endif
}
#endif /* HCLIB_LITECTX_STRATEGY */

void help_finish(finish_t * finish) {
    // This is called to make progress when an end_finish has been
    // reached but it hasn't completed yet.
    // Note that's also where the master worker ends up entering its work loop

#if HCLIB_THREAD_BLOCKING_STRATEGY
#error Thread-blocking strategy is not yet implemented
#elif HCLIB_LITECTX_STRATEGY
    {
        /*
         * Creating a new context to switch to is necessary here because the
         * current context needs to become the continuation for this finish
         * (which will be switched back to by _finish_ctx_resume, for which an
         * async is created inside _help_finish_ctx).
         */

        // create finish event
        hclib_ddf_t *finish_deps[] = { hclib_ddf_create(), NULL };
        finish->finish_deps = finish_deps;
        // TODO - should only switch contexts after actually finding work
        LiteCtx *currentCtx = get_curr_lite_ctx();
        assert(currentCtx);
        LiteCtx *newCtx = LiteCtx_create(_help_finish_ctx);
        newCtx->arg = finish;
        ctx_swap(currentCtx, newCtx, "help_finish");
        // destroy the context that resumed this one since it's now defunct
        // (there are no other handles to it, and it will never be resumed)
        LiteCtx_destroy(currentCtx->prev);
        hclib_ddf_free(finish_deps[0]);
    }
#else /* default (broken) strategy */
    _help_finish(finish);
#endif /* HCLIB_???_STRATEGY */

    assert(finish->counter == 0);
}

/*
 * =================== INTERFACE TO USER FUNCTIONS ==========================
 */

void hclib_start_finish() {
    hc_workerState* ws = CURRENT_WS_INTERNAL;
    finish_t * finish = (finish_t*) HC_MALLOC(sizeof(finish_t));
    /*
     * Set finish counter to 1 initially to emulate the main thread inside the
     * finish being a task registered on the finish. When we reach the
     * corresponding end_finish we set up the finish_deps for the continuation
     * and then decrement the counter from the main thread. This ensures that
     * anytime the counter reaches zero, it is safe to do a ddf_put on the
     * finish_deps. If we initialized counter to zero here, any async inside the
     * finish could start and finish before the main thread reaches the
     * end_finish, decrementing the finish counter to zero when it completes.
     * This would make it harder to detect when all tasks within the finish have
     * completed, or just the tasks launched so far.
     */
    finish->counter = 1;
    finish->parent = ws->current_finish;
    check_in_finish(finish->parent); // check_in_finish performs NULL check
    ws->current_finish = finish;
}

void hclib_end_finish() {
    finish_t* current_finish = CURRENT_WS_INTERNAL->current_finish;

    HASSERT(current_finish->counter > 0);
    help_finish(current_finish);
    HASSERT(current_finish->counter == 0);

    check_out_finish(current_finish->parent); // NULL check in check_out_finish

    CURRENT_WS_INTERNAL->current_finish = current_finish->parent;
    HC_FREE(current_finish);
}

int hclib_num_workers() {
	return hcpp_context->nworkers;
}

void gather_commWorker_Stats(int* push_outd, int* push_ind, int* steal_ind) {
	int asyncPush=0, steals=0, asyncCommPush=total_push_outd;
	for(int i=0; i<hclib_num_workers(); i++) {
		asyncPush += total_push_ind[i];
		steals += total_steals[i];
	}
	*push_outd = asyncCommPush;
	*push_ind = asyncPush;
	*steal_ind = steals;
}

double mysecond() {
	struct timeval tv;
	gettimeofday(&tv, 0);
	return tv.tv_sec + ((double) tv.tv_usec / 1000000);
}

void runtime_statistics(double duration) {
	int asyncPush=0, steals=0, asyncCommPush=total_push_outd;
	for(int i=0; i<hclib_num_workers(); i++) {
		asyncPush += total_push_ind[i];
		steals += total_steals[i];
	}

	double tWork, tOvh, tSearch;
	hcpp_getAvgTime (&tWork, &tOvh, &tSearch);

	double total_duration = user_specified_timer>0 ? user_specified_timer : duration;
	printf("============================ MMTk Statistics Totals ============================\n");
	printf("time.mu\ttotalPushOutDeq\ttotalPushInDeq\ttotalStealsInDeq\ttWork\ttOverhead\ttSearch\n");
	printf("%.3f\t%d\t%d\t%d\t%.4f\t%.4f\t%.5f\n",total_duration,asyncCommPush,asyncPush,steals,tWork,tOvh,tSearch);
	printf("Total time: %.3f ms\n",total_duration);
	printf("------------------------------ End MMTk Statistics -----------------------------\n");
	printf("===== TEST PASSED in %.3f msec =====\n",duration);
}

static void show_stats_header() {
    printf("\n");
    printf("-----\n");
	printf("mkdir timedrun fake\n");
	printf("\n");
	printf("-----\n");
	benchmark_start_time_stats = mysecond();
}

void hclib_user_harness_timer(double dur) {
	user_specified_timer = dur;
}

void showStatsFooter() {
	double end = mysecond();
	HASSERT(benchmark_start_time_stats != 0);
	double dur = (end-benchmark_start_time_stats)*1000;
	runtime_statistics(dur);
}

/*
 * Main entrypoint for runtime initialization, this function must be called by
 * the user program before any HC actions are performed.
 */
static void hclib_init(int* argc, char** argv) {
    assert(hcpp_stats == NULL);
    assert(bind_threads == -1);
    hcpp_stats = getenv("HCPP_STATS");
    bind_threads = (getenv("HCPP_BIND_THREADS") != NULL);

    if (hcpp_stats) {
        show_stats_header();
    }

    const char *hpt_file = getenv("HCPP_HPT_FILE");
    if (hpt_file == NULL) {
        fprintf(stderr, "ERROR: HCPP_HPT_FILE must be provided. If you do not "
                "want to write one manually, one can be auto-generated for your "
                "platform using the hwloc_to_hpt tool.\n");
        exit(2);
    }

    hcpp_entrypoint();
}


static void hclib_finalize() {
#if HCLIB_LITECTX_STRATEGY
    LiteCtx *finalize_ctx = LiteCtx_proxy_create("hclib_finalize");
    LiteCtx *finish_ctx = LiteCtx_create(_hclib_finalize_ctx);
    CURRENT_WS_INTERNAL->root_ctx = finalize_ctx;
    ctx_swap(finalize_ctx, finish_ctx, "hclib_finalize");
    // free resources
    LiteCtx_destroy(finalize_ctx->prev);
    LiteCtx_proxy_destroy(finalize_ctx);
#else /* default (broken) strategy */
    hclib_end_finish();
    hcpp_signal_join(hcpp_context->nworkers);
#endif /* HCLIB_LITECTX_STRATEGY */

    if (hcpp_stats) {
        showStatsFooter();
    }

    hcpp_join(hcpp_context->nworkers);
    hcpp_cleanup();
}

/**
 * @brief Initialize and launch HClib runtime.
 * Implicitly defines a global finish scope.
 * Returns once the computation has completed and the runtime has been
 * finalized.
 *
 * With fibers, using hclib_launch is a requirement for any HC program. All
 * asyncs/finishes must be performed from beneath hclib_launch. Ensuring that
 * the parent of any end finish is a fiber means that the runtime can assume
 * that the current parent is a fiber, and therefore its lifetime is already
 * managed by the runtime. If we allowed both system-managed threads (i.e. the
 * main thread) and fibers to reach end-finishes, we would have to know to
 * create a LiteCtx from the system-managed stacks and save them, but to not do
 * so when the calling context is already a LiteCtx. While this could be
 * supported, this introduces unnecessary complexity into the runtime code. It
 * is simpler to use hclib_launch to ensure that finish scopes are only ever
 * reached from a fiber context, allowing us to assume that it is safe to simply
 * swap out the current context as a continuation without having to check if we
 * need to do extra work to persist it.
 */
void hclib_launch(int * argc, char ** argv, generic_framePtr fct_ptr,
        void * arg) {
    hclib_init(argc, argv);
    hclib_async(fct_ptr, arg, NO_DDF, NO_PHASER, NO_PROP);
    hclib_finalize();
}<|MERGE_RESOLUTION|>--- conflicted
+++ resolved
@@ -462,33 +462,6 @@
 #endif
 }
 
-<<<<<<< HEAD
-=======
-static inline void slave_worker_finishHelper_routine(finish_t* finish) {
-	hc_workerState* ws = CURRENT_WS_INTERNAL;
-	int wid = ws->id;
-
-	while(finish->counter > 0) {
-		// try to pop
-		task_t* task = hpt_pop_task(ws);
-		if (!task) {
-			while(finish->counter > 0) {
-				// try to steal
-				task = hpt_steal_task(ws);
-				if (task) {
-#ifdef HC_COMM_WORKER_STATS
-					increment_steals_counter(wid);
-#endif
-					break;
-				}
-			}
-		}
-		if(task) {
-			execute_task(task);
-		}
-	}
-}
-
 #ifdef HCPP_COMM_WORKER
 inline void master_worker_routine(finish_t* finish) {
 	semiConcDeque_t *deque = comm_worker_out_deque;
@@ -506,7 +479,6 @@
 }
 #endif
 
->>>>>>> 1003f7c8
 void find_and_run_task(hc_workerState* ws) {
     task_t* task = hpt_pop_task(ws);
     if (!task) {
@@ -666,23 +638,6 @@
     assert(0); // This is the entrypoint of a fiber, so we should never return here.
 }
 #else /* default (broken) strategy */
-
-#ifdef HC_COMM_WORKER
-inline void master_worker_routine(finish_t* finish) {
-	semiConcDeque_t *deque = comm_worker_out_deque;
-	while (finish->counter > 0) {
-		// try to pop
-		task_t* task = semiConcDequeNonLockedPop(deque);
-		// Comm worker cannot steal
-		if(task) {
-#ifdef HC_COMM_WORKER_STATS
-			increment_asyncComm_counter();
-#endif
-			execute_task(task);
-		}
-	}
-}
-#endif
 
 static inline void slave_worker_finishHelper_routine(finish_t* finish) {
 	hc_workerState* ws = CURRENT_WS_INTERNAL;
