--- conflicted
+++ resolved
@@ -475,36 +475,6 @@
 #endif
 }
 
-<<<<<<< HEAD
-=======
-#if !HCLIB_LITECTX_STRATEGY
-static inline void slave_worker_finishHelper_routine(finish_t* finish) {
-	hc_workerState* ws = CURRENT_WS_INTERNAL;
-	int wid = ws->id;
-
-	while(finish->counter > 0) {
-		// try to pop
-		task_t* task = hpt_pop_task(ws);
-		if (!task) {
-			while(finish->counter > 0) {
-				// try to steal
-				task = hpt_steal_task(ws);
-				if (task) {
-#ifdef HC_COMM_WORKER_STATS
-					increment_steals_counter(wid);
-#endif
-					break;
-				}
-			}
-		}
-		if(task) {
-			execute_task(task);
-		}
-	}
-}
-#endif
-
->>>>>>> 70c450ea
 #ifdef HCPP_COMM_WORKER
 void *communication_worker_routine(void* finish_ptr) {
     finish_t *finish = (finish_t *)finish_ptr;
