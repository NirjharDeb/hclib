--- conflicted
+++ resolved
@@ -49,11 +49,8 @@
 
 // #define VERBOSE
 
-<<<<<<< HEAD
 static const int communication_worker_id = 1;
 static const int gpu_worker_id = 2;
-=======
->>>>>>> 625d4bc5
 static double benchmark_start_time_stats = 0;
 static double user_specified_timer = 0;
 // TODO use __thread on Linux?
