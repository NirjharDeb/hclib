--- conflicted
+++ resolved
@@ -1047,24 +1047,13 @@
  * need to do extra work to persist it.
  */
 
-<<<<<<< HEAD
-void hclib_launch(int *argc, char **argv, generic_frame_ptr fct_ptr,
-                  void *arg) {
+void hclib_launch(generic_frame_ptr fct_ptr, void *arg) {
     unsigned long long start_time, end_time;
-    hclib_init(argc, argv);
+    hclib_init();
     if (profile_launch_body) {
         start_time = current_time_ns();
     }
     hclib_async(fct_ptr, arg, NO_FUTURE, NO_PHASER, ANY_PLACE);
-=======
-void hclib_launch(generic_frame_ptr fct_ptr, void *arg) {
-    hclib_init();
-#ifdef HCSHMEM      // TODO (vivekk): replace with HCLIB_COMM_WORKER
-    hclib_async(fct_ptr, arg, NO_FUTURE, NO_PHASER, ANY_PLACE, 1);
-#else    
-    hclib_async(fct_ptr, arg, NO_FUTURE, NO_PHASER, ANY_PLACE, NO_PROP);
-#endif
->>>>>>> 2767d0eb
     hclib_finalize();
     if (profile_launch_body) {
         end_time = current_time_ns();
