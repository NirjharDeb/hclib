--- conflicted
+++ resolved
@@ -47,27 +47,9 @@
 // Index value indicating that all dependencies are ready
 #define FUTURE_FRONTIER_EMPTY (-1)
 
-<<<<<<< HEAD
-// For 'wait_list_head' when a promise has been satisfied
-#define PROMISE_SATISFIED NULL
-
-// For waiting frontier (last element of the list)
-#define UNINITIALIZED_PROMISE_WAITLIST_PTR ((hclib_triggered_task_t *) -1)
-#define EMPTY_FUTURE_WAITLIST_PTR NULL
-
-/**
- * Associate a triggered task to a promise list.
- */
-void hclib_triggered_task_init(hclib_triggered_task_t *task,
-        hclib_future_t **futures, const int nfutures) {
-    memcpy(task->waiting_on, futures, nfutures * sizeof(hclib_future_t *));
-    task->waiting_on_index = -1;
-    task->next_waiting_on_same_future = NULL;
-=======
 static inline hclib_task_t **_next_waiting_task(hclib_task_t *t) {
-    HASSERT(t && t->future_list);
+    HASSERT(t);
     return &t->next_waiter;
->>>>>>> e89853b0
 }
 
 /**
@@ -118,15 +100,8 @@
  * Note: this is concurrent with the 'put' operation.
  */
 void *hclib_future_get(hclib_future_t *future) {
-<<<<<<< HEAD
-    if (!future->owner->satisfied) {
-        return NULL;
-    }
-    return (void *)future->owner->datum;
-=======
-    HASSERT(_hclib_promise_is_satisfied(future->owner));
+    HASSERT(future->owner->satisfied);
     return future->owner->datum;
->>>>>>> e89853b0
 }
 
 void *hclib_future_wait_and_get(hclib_future_t *future) {
@@ -158,16 +133,12 @@
     free(promise);
 }
 
-<<<<<<< HEAD
-__inline__ int __register_if_promise_not_ready(hclib_triggered_task_t *wrapper_task,
-        hclib_future_t *future_to_check) {
-=======
 /** Returns '1' if the task was registered and is now waiting */
 static inline int _register_if_promise_not_ready(
-    hclib_task_t *task,
-    hclib_future_t *future_to_check) {
+        hclib_task_t *task,
+        hclib_future_t *future_to_check) {
     HASSERT(task != SENTINEL_FUTURE_WAITLIST_PTR);
->>>>>>> e89853b0
+
     int success = 0;
     hclib_promise_t *p = future_to_check->owner;
     hclib_task_t *current_head = p->wait_list_head;
@@ -202,39 +173,18 @@
 /**
  * Returns '1' if all promise dependencies have been satisfied.
  */
-<<<<<<< HEAD
-int register_on_all_promise_dependencies(hclib_triggered_task_t *wrapper_task) {
-
+int register_on_all_promise_dependencies(hclib_task_t *wrapper_task) {
     while (wrapper_task->waiting_on_index < MAX_NUM_WAITS - 1) {
         wrapper_task->waiting_on_index++;
         hclib_future_t *curr = wrapper_task->waiting_on[wrapper_task->waiting_on_index];
         if (curr) {
-            if (__register_if_promise_not_ready(wrapper_task, curr)) {
+            if (_register_if_promise_not_ready(wrapper_task, curr)) {
                 return 0;
             }
         }
     }
 
     return 1;
-}
-=======
-int register_on_all_promise_dependencies(hclib_task_t *task) {
-    hclib_future_t *next_future;
-    int i = task->future_frontier;
->>>>>>> e89853b0
-
-    if (i == FUTURE_FRONTIER_EMPTY) { return true; }
-
-    while ((next_future = task->future_list[i++])) { // this is an assignment
-        if (_register_if_promise_not_ready(task, next_future)) {
-            task->future_frontier = i;
-            return false;
-        }
-    }
-
-    HASSERT(next_future == NULL);
-    task->future_frontier = FUTURE_FRONTIER_EMPTY;
-    return true;
 }
 
 /**
@@ -243,20 +193,18 @@
  * the promise's frontier to try to advance tasks that were waiting on this
  * promise.
  */
-<<<<<<< HEAD
 void hclib_promise_put(hclib_promise_t *promise_to_be_put,
         void *datum_to_be_put) {
     HASSERT(promise_to_be_put != NULL && "can not put into NULL promise");
     HASSERT(promise_to_be_put->satisfied == 0 &&
              "violated single assignment property for promises");
 
-    volatile hclib_triggered_task_t *wait_list_of_promise =
+    hclib_task_t *wait_list_of_promise =
         promise_to_be_put->wait_list_head;
-    hclib_triggered_task_t *curr_task = NULL;
-    hclib_triggered_task_t *next_task = NULL;
 
     promise_to_be_put->datum = datum_to_be_put;
     promise_to_be_put->satisfied = 1;
+
     /*
      * Loop while this CAS fails, trying to atomically grab the list of tasks
      * dependent on the future of this promise. Anyone else who comes along will
@@ -265,32 +213,15 @@
      */
     while (!__sync_bool_compare_and_swap(&(promise_to_be_put->wait_list_head),
                                          wait_list_of_promise,
-                                         EMPTY_FUTURE_WAITLIST_PTR)) {
+                                         SATISFIED_FUTURE_WAITLIST_PTR)) {
         wait_list_of_promise = promise_to_be_put->wait_list_head;
     }
-=======
-void hclib_promise_put(hclib_promise_t *promiseToBePut, void *datumToBePut) {
-    HASSERT (promiseToBePut != NULL && "can not put into NULL promise");
-    HASSERT (promiseToBePut->datum == UNINITIALIZED_PROMISE_DATA_PTR &&
-             !_hclib_promise_is_satisfied(promiseToBePut) &&
-             "violated single assignment property for promises");
-
-    hclib_task_t *current_list_head;
-
-    promiseToBePut->datum = datumToBePut;
->>>>>>> e89853b0
-
-    do {
-        current_list_head = promiseToBePut->wait_list_head;
-    /*seems like I can not avoid a CAS here*/
-    // FIXME - should be able ot use __atomic_exchange builtin here
-    } while (!__sync_bool_compare_and_swap(&(promiseToBePut->wait_list_head),
-                current_list_head, SATISFIED_FUTURE_WAITLIST_PTR));
-
-<<<<<<< HEAD
-    while (curr_task != UNINITIALIZED_PROMISE_WAITLIST_PTR) {
-
-        next_task = curr_task->next_waiting_on_same_future;
+
+    hclib_task_t *curr_task = wait_list_of_promise;
+    hclib_task_t *next_task = NULL;
+    while (curr_task != SENTINEL_FUTURE_WAITLIST_PTR) {
+
+        next_task = *_next_waiting_task(curr_task);
         /*
          * For each task that was registered on this promise, we register on the
          * next promise in its list. If there are no remaining unsatisfied
@@ -298,27 +229,7 @@
          * scheduling.
          */
         if (register_on_all_promise_dependencies(curr_task)) {
-            hclib_task_t *async_task = rt_triggered_task_to_async_task(
-                                           curr_task);
-=======
-    hclib_task_t *curr_task = current_list_head;
-    hclib_task_t *next_task = NULL;
-    int iter_count = 0;
-    while (curr_task != SENTINEL_FUTURE_WAITLIST_PTR) {
-
-        next_task = *_next_waiting_task(curr_task);
-        if (register_on_all_promise_dependencies(curr_task)) {
-            /*deque_push_default(currFrame);*/
-            // task eligible to scheduling
->>>>>>> e89853b0
-            if (DEBUG_PROMISE) {
-                printf("promise: async_task %p at %d\n", curr_task, iter_count);
-            }
-<<<<<<< HEAD
-            try_schedule_async(async_task, CURRENT_WS_INTERNAL);
-=======
-            try_schedule_async(curr_task, 0, 0, CURRENT_WS_INTERNAL);
->>>>>>> e89853b0
+            try_schedule_async(curr_task, CURRENT_WS_INTERNAL);
         }
 
         curr_task = next_task;
