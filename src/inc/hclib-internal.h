--- conflicted
+++ resolved
@@ -120,16 +120,8 @@
         ...);
 
 // promise
-<<<<<<< HEAD
-int register_on_all_promise_dependencies(hclib_triggered_task_t *tasks);
-hclib_triggered_task_t * rt_async_task_to_triggered_task(
-        hclib_task_t * async_task);
+int register_on_all_promise_dependencies(hclib_task_t *wrapper_task);
 void try_schedule_async(hclib_task_t * async_task, hclib_worker_state *ws);
-=======
-int register_on_all_promise_dependencies(hclib_task_t *task);
-void try_schedule_async(hclib_task_t * async_task, int comm_task, int gpu_task,
-        hclib_worker_state *ws);
->>>>>>> e89853b0
 
 int static inline _hclib_promise_is_satisfied(hclib_promise_t *p) {
     return p->wait_list_head == SATISFIED_FUTURE_WAITLIST_PTR;
