--- conflicted
+++ resolved
@@ -35,15 +35,9 @@
     hclib_start_finish();
 
     hclib_promise_t *event = hclib_promise_create();
-<<<<<<< HEAD
-    hclib_async(consumer, hclib_get_future(event), NO_FUTURE, NO_PHASER,
+    hclib_async(consumer, hclib_get_future_for_promise(event), NO_FUTURE, NO_PHASER,
             ANY_PLACE);
     hclib_async(producer, event, NO_FUTURE, NO_PHASER, ANY_PLACE);
-=======
-    hclib_async(consumer, hclib_get_future_for_promise(event), NO_FUTURE, NO_PHASER,
-            ANY_PLACE, NO_PROP);
-    hclib_async(producer, event, NO_FUTURE, NO_PHASER, ANY_PLACE, NO_PROP);
->>>>>>> 2767d0eb
 
     hclib_end_finish();
 }
