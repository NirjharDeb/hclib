/*
 *  RICE University
 *  Habanero Team
 *  
 *  This file is part of HC Test.
 *
 */

#include <stdlib.h>
#include <stdio.h>
#include <assert.h>

#include "hclib.h"

void async_fct(void * arg) {
    void ** argv = (void **) arg;
    int index = *((int *) argv[0]);
    hclib_future_t *dependent_on = (hclib_future_t *)argv[1];
    hclib_promise_t *put_on = (hclib_promise_t *)argv[2];

    int *prev = (int *)hclib_future_get(dependent_on);
    assert(*prev == index - 1);

    /* Check value set by predecessor */
    printf("Async %d putting\n", index);
    int *value = (int *) malloc(sizeof(int));
    *value = index;
    hclib_promise_put(put_on, value);
    free(argv);
}

void entrypoint(void *arg) {
    hclib_start_finish();
    int n = 5;
    int index = 0;
    // Create asyncs
    // Building 'n' NULL-terminated lists of a single promise each
    // n + 1 to prevent an out of bound error on the final put
    hclib_promise_t **promise_list = (hclib_promise_t **)malloc(sizeof(hclib_promise_t *) * (n + 1));

    for (index = 0 ; index <= n; index++) {
        promise_list[index] = hclib_promise_create();
    }

<<<<<<< HEAD
    for(index = n - 1; index >= 1; index--) {
=======
    for(index=n; index>=1; index--) {
>>>>>>> e89853b0
        // Build async's arguments
        // Pass down the whole promise_list, and async uses index*2 to resolve promises it needs
        void ** argv = (void **)malloc(sizeof(void *) * 3);
        argv[0] = malloc(sizeof(int));
        *((int *)argv[0]) = index;
        argv[1] = (void *)hclib_get_future_for_promise(promise_list[index - 1]);
        argv[2] = (void *)promise_list[index];
        hclib_future_t *fut = hclib_get_future_for_promise(promise_list[index - 1]);
        hclib_async(async_fct, argv, &fut, 1, ANY_PLACE);
    }

    int * value = (int *) malloc(sizeof(int));
    *value = 0;
    printf("Putting in promise 0\n");
    hclib_promise_put(promise_list[0], value);
    hclib_end_finish();
    // freeing everything up
    for (index = 0 ; index <= n; index++) {
        hclib_promise_free(promise_list[index]);
    }
    free(promise_list);
}

/*
 * Create async await and enable them (by a put) in the 
 * reverse order they've been created.
 */
int main(int argc, char ** argv) {
    setbuf(stdout,NULL);
    char const *deps[] = { "system" };
    hclib_launch(entrypoint, NULL, deps, 1);
    printf("Exiting...\n");
    return 0;
}<|MERGE_RESOLUTION|>--- conflicted
+++ resolved
@@ -42,11 +42,7 @@
         promise_list[index] = hclib_promise_create();
     }
 
-<<<<<<< HEAD
-    for(index = n - 1; index >= 1; index--) {
-=======
-    for(index=n; index>=1; index--) {
->>>>>>> e89853b0
+    for(index = n; index >= 1; index--) {
         // Build async's arguments
         // Pass down the whole promise_list, and async uses index*2 to resolve promises it needs
         void ** argv = (void **)malloc(sizeof(void *) * 3);
