/*
 *  RICE University
 *  Habanero Team
 *  
 *  This file is part of HC Test.
 *
 */

#include <stdlib.h>
#include <stdio.h>
#include <assert.h>

#include "hclib.h"

void async_fct(void * arg) {
    void ** argv = (void **) arg;
    int index = *((int *) argv[0]);
    hclib_future_t *dependent_on = (hclib_future_t *)argv[1];
    hclib_promise_t *put_on = (hclib_promise_t *)argv[2];

    int *prev = (int *)hclib_future_get(dependent_on);
    assert(prev == NO_DATUM);

    /* Check value set by predecessor */
    printf("Async %d putting\n", index);
    hclib_promise_put(put_on, NO_DATUM);
    free(argv);
}

void entrypoint(void *arg) {
    hclib_start_finish();
    int n = 5;
    int index = 0;
    // Create asyncs
    // Building 'n' NULL-terminated lists of a single promise each
    // n + 1 to prevent an out of bound error on the final put
    hclib_promise_t **promise_list = (hclib_promise_t **)malloc(sizeof(hclib_promise_t *) * (n + 1));

    for (index = 0 ; index <= n; index++) {
<<<<<<< HEAD
        promise_list[index] = hclib_promise_create();
    }

    for(index = n - 1; index >= 1; index--) {
=======
        promise_list[index * 2] = hclib_promise_create();
        future_list[index * 2] = hclib_get_future_for_promise(promise_list[index * 2]);

        printf("Creating promise  %p at promise_list @ %p \n",
                &promise_list[index*2], future_list[index*2]);
        promise_list[index*2+1] = NULL;
        future_list[index * 2 + 1] = NULL;
    }
    for(index=n; index>=1; index--) {
        printf("Creating async %d\n", index);
>>>>>>> e89853b0
        // Build async's arguments
        // Pass down the whole promise_list, and async uses index*2 to resolve promises it needs
        void ** argv = (void **)malloc(sizeof(void *) * 3);
        argv[0] = malloc(sizeof(int));
        *((int *)argv[0]) = index;
        argv[1] = (void *)hclib_get_future_for_promise(promise_list[index - 1]);
        argv[2] = (void *)promise_list[index];

        hclib_future_t *fut = hclib_get_future_for_promise(promise_list[index - 1]);
        hclib_async(async_fct, argv, &fut, 1, ANY_PLACE);
    }

    printf("Putting in promise 0\n");
    hclib_promise_put(promise_list[0], NO_DATUM);
    hclib_end_finish();
    // freeing everything up
    for (index = 0 ; index <= n; index++) {
<<<<<<< HEAD
        hclib_promise_free(promise_list[index]);
=======
        hclib_promise_free(promise_list[index*2]);
>>>>>>> e89853b0
    }
    free(promise_list);
}

/*
 * Create async await and enable them (by a put) in the 
 * reverse order they've been created.
 */
int main(int argc, char ** argv) {
    setbuf(stdout,NULL);
    char const *deps[] = { "system" };
    hclib_launch(entrypoint, NULL, deps, 1);
    printf("Exiting...\n");
    return 0;
}<|MERGE_RESOLUTION|>--- conflicted
+++ resolved
@@ -37,32 +37,20 @@
     hclib_promise_t **promise_list = (hclib_promise_t **)malloc(sizeof(hclib_promise_t *) * (n + 1));
 
     for (index = 0 ; index <= n; index++) {
-<<<<<<< HEAD
         promise_list[index] = hclib_promise_create();
     }
 
     for(index = n - 1; index >= 1; index--) {
-=======
-        promise_list[index * 2] = hclib_promise_create();
-        future_list[index * 2] = hclib_get_future_for_promise(promise_list[index * 2]);
-
-        printf("Creating promise  %p at promise_list @ %p \n",
-                &promise_list[index*2], future_list[index*2]);
-        promise_list[index*2+1] = NULL;
-        future_list[index * 2 + 1] = NULL;
-    }
-    for(index=n; index>=1; index--) {
-        printf("Creating async %d\n", index);
->>>>>>> e89853b0
         // Build async's arguments
         // Pass down the whole promise_list, and async uses index*2 to resolve promises it needs
         void ** argv = (void **)malloc(sizeof(void *) * 3);
+        hclib_future_t *fut = hclib_get_future_for_promise(promise_list[index - 1]);
+
         argv[0] = malloc(sizeof(int));
         *((int *)argv[0]) = index;
-        argv[1] = (void *)hclib_get_future_for_promise(promise_list[index - 1]);
+        argv[1] = (void *)fut;
         argv[2] = (void *)promise_list[index];
 
-        hclib_future_t *fut = hclib_get_future_for_promise(promise_list[index - 1]);
         hclib_async(async_fct, argv, &fut, 1, ANY_PLACE);
     }
 
@@ -71,11 +59,7 @@
     hclib_end_finish();
     // freeing everything up
     for (index = 0 ; index <= n; index++) {
-<<<<<<< HEAD
         hclib_promise_free(promise_list[index]);
-=======
-        hclib_promise_free(promise_list[index*2]);
->>>>>>> e89853b0
     }
     free(promise_list);
 }
