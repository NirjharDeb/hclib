--- conflicted
+++ resolved
@@ -14,13 +14,9 @@
 
 
 int main(int argc, char ** argv) {
-<<<<<<< HEAD
+    constexpr int SIGNAL_VALUE = 42;
     const char *deps[] = { "system" };
     hclib::launch(deps, 1, []() {
-=======
-    constexpr int SIGNAL_VALUE = 42;
-    hclib::launch([]() {
->>>>>>> e89853b0
         hclib::finish([]() {
             hclib::promise_t<int> *event = new hclib::promise_t<int>();
             hclib::async([=]() {
