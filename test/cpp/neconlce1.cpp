#include "hclib_cpp.h"
#include "hclib-place.h"
#include <iostream>

using namespace std;

int main(int argc, char **argv) {

<<<<<<< HEAD
    hclib::launch(&argc, argv, [] {
        hclib::finish([] {
=======
    hclib::launch([] () {
>>>>>>> 2767d0eb

            int numWorkers = hclib::num_workers();
            cout << "Total Workers: " << numWorkers << endl;

            int num_locales = hclib::get_num_locales();
            hclib::hclib_locale *locales = hclib::get_all_locales();

            for (int i = 0; i < num_locales; i++) {
                hclib::hclib_locale *locale = locales + i;

                hclib::async_at(locale, [=] {
                    cerr << "Hello I'm Worker " << hclib::get_current_worker() << " of " << numWorkers << " workers" << endl;
                });
            }
        });
    });

    return 0;
}<|MERGE_RESOLUTION|>--- conflicted
+++ resolved
@@ -1,17 +1,12 @@
 #include "hclib_cpp.h"
-#include "hclib-place.h"
 #include <iostream>
 
 using namespace std;
 
 int main(int argc, char **argv) {
 
-<<<<<<< HEAD
-    hclib::launch(&argc, argv, [] {
+    hclib::launch([] {
         hclib::finish([] {
-=======
-    hclib::launch([] () {
->>>>>>> 2767d0eb
 
             int numWorkers = hclib::num_workers();
             cout << "Total Workers: " << numWorkers << endl;
