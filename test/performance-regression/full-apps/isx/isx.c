--- conflicted
+++ resolved
@@ -85,15 +85,13 @@
 float avg_time=0, avg_time_all2all = 0;
 #endif
 
-<<<<<<< HEAD
-#define KEY_BUFFER_SIZE ((1uLL<<30uLL + 80000))
-=======
 #ifdef EDISON_DATASET
 #define KEY_BUFFER_SIZE ((1uLL<<27uLL))
+#elif defined(DAVINCI_DATASET)
+#define KEY_BUFFER_SIZE ((1uLL<<30uLL + 80000))
 #else
 #error No cluster specified
 #endif
->>>>>>> 8464caa3
 
 // The receive array for the All2All exchange
 // KEY_TYPE my_bucket_keys[KEY_BUFFER_SIZE];
