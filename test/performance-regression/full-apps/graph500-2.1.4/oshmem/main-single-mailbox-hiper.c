#include <stdint.h>
#include <stdlib.h>
#include <stdio.h>
#include <string.h>
#include <assert.h>
#include <shmem.h>
#include <time.h>
#include <sys/time.h>
#include <stdlib.h>

#include "hclib_cpp.h"
#include "hclib_atomic.h"
#include "hclib_system.h"
#include "hclib_openshmem.h"

#include "mrg.h"
#include "packed_edge.h"
#include "utilities.h"
#include "generator.h"

#define HEADER 0xbbbb

#define QUEUE_SIZE 2097152

#define INCOMING_MAILBOX_SIZE_IN_BYTES 201326592

/*
 * Header format:
 *
 *   4 bytes - HEADER
 *   4 bytes - # edges in buffer
 */
<<<<<<< HEAD
#define COALESCING 1024
=======
#define COALESCING 2048
>>>>>>> d8e815e4
#define SEND_HEADER_SIZE (2 * sizeof(int))
#define SEND_BUFFER_SIZE (SEND_HEADER_SIZE + COALESCING * sizeof(packed_edge))

#define BITS_PER_INT (sizeof(unsigned) * 8)

typedef struct _send_buf {
    unsigned char *buf;
    struct _send_buf *next;
} send_buf;

#define SEND_BUF_SIZE_TO_NEDGES(my_send_buf_size) (((my_send_buf_size) - SEND_HEADER_SIZE) / sizeof(packed_edge))

// Save two spots at the start, one for the header and one for the size of the buffer
#define GET_SEND_BUF(my_target_pe) { \
    assert(send_bufs[my_target_pe] == NULL); \
    send_buf *gotten = pre_allocated_send_bufs; \
    assert(gotten); \
    pre_allocated_send_bufs = gotten->next; \
    *((int *)(gotten->buf)) = HEADER; \
    send_bufs[my_target_pe] = gotten; \
    send_bufs_size[my_target_pe] = SEND_HEADER_SIZE; \
}

#define SEND_PACKET(my_target_pe) { \
    assert(send_bufs[my_target_pe]); \
    assert((send_bufs_size[my_target_pe] - SEND_HEADER_SIZE) % sizeof(packed_edge) == 0); \
    assert(send_bufs_size[my_target_pe] <= SEND_BUFFER_SIZE); \
    const unsigned nedges = SEND_BUF_SIZE_TO_NEDGES(send_bufs_size[my_target_pe]); \
    *((int *)(send_bufs[my_target_pe]->buf + sizeof(int))) = nedges; \
\
    const int remote_offset = hclib::shmem_int_fadd( \
            recv_buf_index, send_bufs_size[my_target_pe], \
            my_target_pe); \
    assert(remote_offset + send_bufs_size[my_target_pe] <= INCOMING_MAILBOX_SIZE_IN_BYTES); \
    hclib::shmem_char_put_signal_nbi((char *)(recv_buf + remote_offset + sizeof(int)), \
            (char *)(send_bufs[my_target_pe]->buf + sizeof(int)), \
            send_bufs_size[my_target_pe] - sizeof(int), \
            (char *)(recv_buf + remote_offset), (char *)(send_bufs[my_target_pe]->buf), sizeof(int), \
            my_target_pe); \
\
    send_bufs[my_target_pe] = NULL; \
    send_bufs_size[my_target_pe] = 0; \
}

#define SEND_WITH_EMPTY_PACKET(my_target_pe) { \
    assert(send_bufs[my_target_pe]); \
    const unsigned send_buf_size = send_bufs_size[my_target_pe]; \
    assert((send_buf_size - SEND_HEADER_SIZE) % sizeof(packed_edge) == 0); \
    assert(send_buf_size <= SEND_BUFFER_SIZE); \
    const unsigned nedges = SEND_BUF_SIZE_TO_NEDGES(send_buf_size); \
    *((int *)(send_bufs[my_target_pe]->buf + 1 * sizeof(int))) = nedges; \
\
    unsigned char *my_buf_iter = send_bufs[my_target_pe]->buf + send_buf_size; \
    *((int *)my_buf_iter) = HEADER; \
    *(((int *)my_buf_iter) + 1) = (nmessages_local ? -1 * nmessages_local : 0); \
    send_bufs_size[my_target_pe] += SEND_HEADER_SIZE; \
\
    const int remote_offset = hclib::shmem_int_fadd( \
            recv_buf_index, send_bufs_size[my_target_pe], \
            my_target_pe); \
    assert(remote_offset + send_bufs_size[my_target_pe] < \
            INCOMING_MAILBOX_SIZE_IN_BYTES); \
    hclib::shmem_char_put_signal_nbi((char *)(recv_buf + remote_offset + sizeof(int)), \
            (char *)(send_bufs[my_target_pe]->buf + sizeof(int)), \
            send_bufs_size[my_target_pe] - sizeof(int), \
            (char *)(recv_buf + remote_offset), \
            (char *)(send_bufs[my_target_pe]->buf), sizeof(int), \
            my_target_pe); \
\
    send_bufs[my_target_pe] = NULL; \
    send_bufs_size[my_target_pe] = 0; \
}

#define SEND_EMPTY_PACKET(my_target_pe) { \
    const int remote_offset = hclib::shmem_int_fadd( \
            recv_buf_index, SEND_HEADER_SIZE, \
            my_target_pe); \
    assert(remote_offset + SEND_HEADER_SIZE < INCOMING_MAILBOX_SIZE_IN_BYTES); \
    empty_packet[1] = (nmessages_local ? -1 * nmessages_local : 0); \
    hclib::shmem_char_put_signal_nbi((char *)(recv_buf + remote_offset + sizeof(int)), \
            (char *)(empty_packet + 1), sizeof(int), \
            (char *)(recv_buf + remote_offset), (char *)empty_packet, sizeof(int),\
            my_target_pe); \
}

// #define VERBOSE
// #define PROFILE

#ifdef PROFILE
int count_asyncs = 0;
#endif

static int pe = -1;
static int npes = -1;

uint64_t bfs_roots[] = {240425174, 115565041, 66063943, 180487911, 11178951,
    123935973, 231036167, 373595937, 363787030, 85801485, 108275987, 69071368,
    514373733, 251500048, 140103887, 506907254, 39995468, 195903646, 21863341,
    390997409, 470978452, 372755572, 449581394, 461086083, 357027875, 355651295,
    18628407, 427844427, 273604491, 372475785, 427329960, 465597328, 78313325,
    90706091, 457847627, 430362844, 178489195, 374418701, 7644678, 154891942,
    353689376, 56388509, 191747720, 264370699, 20638787, 421731131, 14127289,
    411537113, 397525451, 189929616, 140277533, 221845716, 135921328, 141538717,
    264336150, 267866811, 413698500, 263044574, 490922152, 81101617, 415841963,
    132009584, 67293842, 148419562};

volatile long long n_local_edges = 0;
volatile long long max_n_local_edges;
long long pWrk[SHMEM_REDUCE_MIN_WRKDATA_SIZE];
short pWrk_short[SHMEM_REDUCE_MIN_WRKDATA_SIZE];
int pWrk_int[SHMEM_REDUCE_MIN_WRKDATA_SIZE];
long pSync[SHMEM_REDUCE_SYNC_SIZE];

static uint64_t get_vertices_per_pe(uint64_t nvertices) {
    return (nvertices + npes - 1) / npes;
}

static uint64_t get_starting_vertex_for_pe(int pe, uint64_t nvertices) {
    uint64_t vertices_per_pe = get_vertices_per_pe(nvertices);
    return pe * vertices_per_pe;
}

static uint64_t get_ending_vertex_for_pe(int pe, uint64_t nvertices) {
    uint64_t vertices_per_pe = get_vertices_per_pe(nvertices);
    uint64_t limit = (pe + 1) * vertices_per_pe;
    if (limit > nvertices) limit = nvertices;
    return limit;
}

static inline int get_owner_pe(uint64_t vertex, uint64_t nvertices) {
    uint64_t vertices_per_pe = get_vertices_per_pe(nvertices);
    return vertex / vertices_per_pe;
}

static inline void set_visited(const uint64_t global_vertex_id,
        unsigned *visited, const unsigned visited_length,
        const uint64_t local_min_vertex) {
    const int word_index = global_vertex_id / BITS_PER_INT;
    assert(word_index < visited_length);
    const int bit_index = global_vertex_id % BITS_PER_INT;
    const int mask = (1 << bit_index);

    // __sync_fetch_and_or(visited + word_index, mask);
    visited[word_index] |= mask;
}

static inline int is_visited(const uint64_t global_vertex_id,
        const unsigned *visited, const size_t visited_length,
        const uint64_t local_min_vertex) {
    const unsigned word_index = global_vertex_id / BITS_PER_INT;
    assert(word_index < visited_length);
    const int bit_index = global_vertex_id % BITS_PER_INT;
    const int mask = (1 << bit_index);

    return (((visited[word_index] & mask) > 0) ? 1 : 0);
}

/* Spread the two 64-bit numbers into five nonzero values in the correct
 * range. */
static void make_mrg_seed(uint64_t userseed1, uint64_t userseed2,
        uint_fast32_t* seed) {
  seed[0] = (userseed1 & 0x3FFFFFFF) + 1;
  seed[1] = ((userseed1 >> 30) & 0x3FFFFFFF) + 1;
  seed[2] = (userseed2 & 0x3FFFFFFF) + 1;
  seed[3] = ((userseed2 >> 30) & 0x3FFFFFFF) + 1;
  seed[4] = ((userseed2 >> 60) << 4) + (userseed1 >> 60) + 1;
}

static int compare_uint64_t(const void *a, const void *b) {
    const uint64_t *aa = (const uint64_t *)a;
    const uint64_t *bb = (const uint64_t *)b;

    if (*aa < *bb) {
        return -1;
    } else if (*aa == *bb) {
        return 0;
    } else {
        return 1;
    }
}

static inline void recursively_check_for_receives(unsigned char * iter_buf,
        unsigned *ndone, const uint64_t nglobalverts,
        unsigned *visited, const uint64_t local_min_vertex,
        uint64_t *next_q, unsigned *next_q_size,
        uint64_t *preds, unsigned *count_messages,
        const unsigned visited_ints) {
    volatile int *check_for_header = (volatile int *)iter_buf;
    int header = *check_for_header;
#ifdef PROFILE
    count_asyncs++;
#endif

    // if (header == HEADER) {
    while (header == HEADER) {
        *check_for_header = 0;

        volatile int *buf_size_ptr = (volatile int *)(check_for_header + 1);
        const int buf_size = *buf_size_ptr;

        if (buf_size > 0) {
            unsigned char *local_iter_buf = (unsigned char *)(buf_size_ptr + 1);

            int i;
            for (i = 0; i < buf_size; i++) {
                packed_edge *edge = (packed_edge *)local_iter_buf;
                const uint64_t to_explore = get_v0_from_edge(edge);
                const uint64_t parent = get_v1_from_edge(edge);

                assert(get_owner_pe(to_explore, nglobalverts) == pe);

                if (!is_visited(to_explore, visited, visited_ints, local_min_vertex)) {
                    preds[to_explore - local_min_vertex] = parent;
                    set_visited(to_explore, visited, visited_ints, local_min_vertex);
                    // const unsigned q_index = __sync_fetch_and_add(next_q_size, 1);
                    const unsigned q_index = *next_q_size;
                    *next_q_size = q_index + 1;
                    assert(q_index < QUEUE_SIZE);
                    next_q[q_index] = to_explore;
                }

                local_iter_buf += sizeof(packed_edge);
            }

            iter_buf = local_iter_buf;
        } else {
            if (buf_size < 0) {
                *count_messages += (-1 * buf_size);
            }

            *ndone = *ndone + 1;
            iter_buf = (unsigned char *)(buf_size_ptr + 1);
        }

        check_for_header = (volatile int *)iter_buf;
        header = *check_for_header;
    }

    if (*ndone == npes - 1) {
        return;
    } else {
        hclib::shmem_int_async_nb_when((volatile int *)iter_buf, SHMEM_CMP_EQ,
                HEADER, [=] {
            recursively_check_for_receives(iter_buf, ndone, nglobalverts,
                visited, local_min_vertex, next_q, next_q_size, preds,
                count_messages, visited_ints);
        });
    }
}

int main(int argc, char **argv) {
    if (argc < 3) {
        fprintf(stderr, "usage: %s scale edgefactor [num-bfs-roots]\n",
                argv[0]);
        fprintf(stderr, "    scale = log_2(# vertices)\n");
        fprintf(stderr, "    edgefactor = .5 * (average vertex degree)\n");
        fprintf(stderr, "    num-bfs-roots = # of roots to build a tree from "
                "[optional]\n");
        fprintf(stderr, "\n");
        fprintf(stderr, "    For scale, the Graph500 benchmark defines the "
                "following presets:\n");
        fprintf(stderr, "        toy    = 26\n");
        fprintf(stderr, "        mini   = 29\n");
        fprintf(stderr, "        small  = 32\n");
        fprintf(stderr, "        medium = 36\n");
        fprintf(stderr, "        large  = 39\n");
        fprintf(stderr, "        huge   = 42\n");
        fprintf(stderr, "    The standard choice for edgefactor is 16\n");
        return 1;
    }

    const char *deps[] = {"system", "openshmem"};
    hclib::launch(deps, 2, [argc, argv] {

    const uint64_t scale = atoi(argv[1]);
    const uint64_t edgefactor = atoi(argv[2]);
    const uint64_t nglobaledges = (uint64_t)(edgefactor << scale);
    const uint64_t nglobalverts = (uint64_t)(((uint64_t)1) << scale);

    // shmem_init();

    pe = hclib::shmem_my_pe();
    npes = hclib::shmem_n_pes();

    uint_fast32_t seed[5];
    uint64_t seed1 = 2, seed2 = 3;
    make_mrg_seed(seed1, seed2, seed);

    const uint64_t edges_per_pe = (nglobaledges + npes - 1) / npes;
    const uint64_t start_edge_index = pe * edges_per_pe;
    uint64_t nedges_this_pe = edges_per_pe;
    if (start_edge_index + nedges_this_pe > nglobaledges) {
        nedges_this_pe = nglobaledges - start_edge_index;
        if (nedges_this_pe < 0) nedges_this_pe = 0;
    }

    if (pe == 0) {
        fprintf(stderr, "%llu: %lu total vertices, %lu total edges, %d PEs, ~%lu edges per "
                "PE, ~%lu vertices per PE\n", current_time_ns(), nglobalverts, nglobaledges, npes,
                edges_per_pe, get_vertices_per_pe(nglobalverts));
    }

    uint64_t i;

    /*
     * Use the Graph500 utilities to generate a set of edges distributed across
     * PEs.
     */
    packed_edge *actual_buf = (packed_edge *)malloc(
            nedges_this_pe * sizeof(packed_edge));
    assert(actual_buf || nedges_this_pe == 0);
    generate_kronecker_range(seed, scale, start_edge_index,
            start_edge_index + nedges_this_pe, actual_buf);

    /*
     * Count the number of edge endpoints in actual_buf that are resident on
     * each PE.
     */
    long long *count_edges_shared_with_pe = (long long *)calloc(npes,
            sizeof(long long));
    assert(count_edges_shared_with_pe);
    for (i = 0; i < nedges_this_pe; i++) {
        int64_t v0 = get_v0_from_edge(actual_buf + i);
        int64_t v1 = get_v1_from_edge(actual_buf + i);
        int v0_pe = get_owner_pe(v0, nglobalverts);
        int v1_pe = get_owner_pe(v1, nglobalverts);
        count_edges_shared_with_pe[v0_pe] += 1;
        count_edges_shared_with_pe[v1_pe] += 1;
    }

    /*
     * Tell each PE how many edges you have to send it based on vertex
     * ownership.
     */
    long long *remote_offsets = (long long *)malloc(npes * sizeof(long long));
    assert(remote_offsets);
    for (i = 0; i < npes; i++) {
        remote_offsets[i] = hclib::shmem_longlong_fadd((long long int *)&n_local_edges,
                count_edges_shared_with_pe[i], i);
    }
    free(count_edges_shared_with_pe);

    hclib::shmem_barrier_all();

    for (i = 0; i < SHMEM_REDUCE_SYNC_SIZE; i++) {
        pSync[i] = SHMEM_SYNC_VALUE;
    }
    hclib::shmem_longlong_max_to_all((long long int *)&max_n_local_edges,
            (long long int *)&n_local_edges, 1, 0, 0, npes, pWrk, pSync);

    if (pe == 0) {
        fprintf(stderr, "%llu: Max. # local edges = %lld\n", current_time_ns(),
                max_n_local_edges);
    }

    uint64_t local_min_vertex = get_starting_vertex_for_pe(pe, nglobalverts);
    uint64_t local_max_vertex = get_ending_vertex_for_pe(pe, nglobalverts);
    uint64_t n_local_vertices;
    if (local_min_vertex >= local_max_vertex) {
        n_local_vertices = 0;
    } else {
        n_local_vertices = local_max_vertex - local_min_vertex;
    }

    // Contains parent-id + 1 for each local vertex
    uint64_t *preds = (uint64_t *)calloc(n_local_vertices, sizeof(uint64_t));
    assert(preds);

    /*
     * Allocate buffers on each PE for storing all edges for which at least one
     * of the vertices of the edge is handled by this PE. This information will
     * be provided by other PEs.
     */
    packed_edge *local_edges = (packed_edge *)hclib::shmem_malloc(
            max_n_local_edges * sizeof(packed_edge));
    assert(local_edges);

    /*
     * Send out to each PE based on the vertices each owns, all edges that have
     * a vertix on that node. This means that vertices which have one vertix on
     * one node and one vertix on another will be sent to two different nodes.
     */
    for (i = 0; i < nedges_this_pe; i++) {
        int64_t v0 = get_v0_from_edge(actual_buf + i);
        int64_t v1 = get_v1_from_edge(actual_buf + i);
        int v0_pe = get_owner_pe(v0, nglobalverts);
        int v1_pe = get_owner_pe(v1, nglobalverts);
        hclib::shmem_putmem(local_edges + remote_offsets[v0_pe], actual_buf + i,
                sizeof(packed_edge), v0_pe);
        remote_offsets[v0_pe]++;
        hclib::shmem_putmem(local_edges + remote_offsets[v1_pe], actual_buf + i,
                sizeof(packed_edge), v1_pe);
        remote_offsets[v1_pe]++;
    }

    free(remote_offsets);

    hclib::shmem_barrier_all();

    free(actual_buf);

    unsigned *local_vertex_offsets = (unsigned *)calloc(
            (n_local_vertices + 1), sizeof(unsigned));
    assert(local_vertex_offsets);

    /*
     * Location i in local_vertex_offsets stores the number of endpoints in
     * local_edges that have locale vertix i as one of the endpoints. Hence, it
     * is the total number of edge endpoints that are vertix i.
     */
    for (i = 0; i < n_local_edges; i++) {
        packed_edge *edge = local_edges + i;
        int64_t v0 = get_v0_from_edge(edge);
        int64_t v1 = get_v1_from_edge(edge);
        assert(get_owner_pe(v0, nglobalverts) == pe ||
                get_owner_pe(v1, nglobalverts) == pe);

        if (get_owner_pe(v0, nglobalverts) == pe) {
            local_vertex_offsets[v0 - local_min_vertex]++;
        }
        if (get_owner_pe(v1, nglobalverts) == pe) {
            local_vertex_offsets[v1 - local_min_vertex]++;
        }
    }

    /*
     * After this loop, location i in local_vertex_offsets stores a global
     * offset for vertix i in a local list of all endpoints stored on this PE.
     * The total number of local endpoints is the number of endpoints on the
     * locally stored edges that are for a vertix assigned to this PE (where the
     * locally stored edges are defined to be all edges that have at least one
     * vertix on this node). The sum of all local endpoints (the value in acc
     * after this loop) must be >= n_local_edges because each local edge must
     * have at least one endpoint that is a vertix on this node, but
     * <= n_local_edges * 2 because each edge can have at most 2 endpoints that
     * are vertices on this node.
     */
    uint64_t acc = 0;
    for (i = 0; i < n_local_vertices; i++) {
        uint64_t new_acc = acc + local_vertex_offsets[i];
        local_vertex_offsets[i] = new_acc; // point to the last element
        acc = new_acc;
    }
    local_vertex_offsets[n_local_vertices] = acc;
    assert(acc >= n_local_edges && acc <= n_local_edges * 2);

    /*
     * In neighbors, for each local endpoint discovered above we store the
     * destination vertex for that endpoint. So, after this loop, given local
     * vertex i:
     * 
     *     - its global vertex ID would be local_min_vertex + i
     *     - the list of global vertix IDs it is attached to by edges starts at
     *       local_vertex_offsets[i] and ends at local_vertex_offsets[i + 1]
     */
    uint64_t *neighbors = (uint64_t *)malloc(acc * 2 * sizeof(uint64_t));
    assert(neighbors);
    for (i = 0; i < n_local_edges; i++) {
        packed_edge *edge = local_edges + i;
        int64_t v0 = get_v0_from_edge(edge);
        int64_t v1 = get_v1_from_edge(edge);

        if (get_owner_pe(v0, nglobalverts) == pe) {
            neighbors[local_vertex_offsets[v0 - local_min_vertex] - 1] = v1;
            local_vertex_offsets[v0 - local_min_vertex]--;
        }
        if (get_owner_pe(v1, nglobalverts) == pe) {
            neighbors[local_vertex_offsets[v1 - local_min_vertex] - 1] = v0;
            local_vertex_offsets[v1 - local_min_vertex]--;
        }
    }

    // Remove duplicate edges
    uint64_t writing_index = 0;
    for (i = 0; i < n_local_vertices; i++) {
        const unsigned start = local_vertex_offsets[i];
        const unsigned end = local_vertex_offsets[i + 1];
        assert(start <= end);

        local_vertex_offsets[i] = writing_index;

        qsort(neighbors + start, end - start, sizeof(*neighbors),
                compare_uint64_t);

        uint64_t reading_index = start;
        while (reading_index < end) {
            unsigned j = reading_index + 1;
            while (j < end && neighbors[j] == neighbors[reading_index]) {
                j++;
            }
            neighbors[writing_index++] = neighbors[reading_index];
            reading_index = j;
        }
    }
    local_vertex_offsets[n_local_vertices] = writing_index;
    neighbors = (uint64_t *)realloc(neighbors, writing_index *
            sizeof(uint64_t));
    assert(neighbors);

    // Just some double checking
    for (i = 0; i < n_local_vertices; i++) {
        const unsigned neighbors_start = local_vertex_offsets[i];
        const unsigned neighbors_end = local_vertex_offsets[i + 1];

        int j;
        for (j = neighbors_start; j < neighbors_end; j++) {
            if (neighbors[j] >= nglobalverts) {
                fprintf(stderr, "Invalid neighbor at i = %llu / %llu, j = %u "
                        "(%u -> %u)\n", i,
                        n_local_vertices, j, neighbors_start, neighbors_end);
                assert(0);
            }
        }
    }

#ifdef VERBOSE
    fprintf(stderr, "PE %d found %llu duplicate edges, total endpoints = %llu\n", pe,
            duplicates, total_endpoints);
#endif

    hclib::shmem_free(local_edges);

    unsigned char *recv_buf = (unsigned char *)hclib::shmem_malloc(
            INCOMING_MAILBOX_SIZE_IN_BYTES);
    unsigned char *inactive_recv_buf = (unsigned char *)hclib::shmem_malloc(
            INCOMING_MAILBOX_SIZE_IN_BYTES);
    assert(recv_buf && inactive_recv_buf);
    int *recv_buf_index = (int *)hclib::shmem_malloc(sizeof(int));
    int *inactive_recv_buf_index = (int *)hclib::shmem_malloc(sizeof(int));
    assert(recv_buf_index && inactive_recv_buf_index);

    uint64_t *curr_q = (uint64_t *)malloc(QUEUE_SIZE * sizeof(uint64_t));
    assert(curr_q);
    uint64_t *next_q = (uint64_t *)malloc(QUEUE_SIZE * sizeof(uint64_t));
    assert(next_q);
    unsigned *curr_q_size = (unsigned *)malloc(sizeof(unsigned));
    unsigned *next_q_size = (unsigned *)malloc(sizeof(unsigned));
    assert(curr_q_size && next_q_size);
    *curr_q_size = 0;
    *next_q_size = 0;

    int *empty_packet = (int *)hclib::shmem_malloc(2 * sizeof(int));
    assert(empty_packet);
    empty_packet[0] = HEADER;
    empty_packet[1] = 0;

    // Buffers to use to transmit next wave to each other PE, output only
    send_buf *pre_allocated_send_bufs = NULL;
    unsigned count_pre_allocated = 0;
    while (1) {
        unsigned char *buf = (unsigned char *)hclib::shmem_malloc(
                SEND_BUFFER_SIZE + SEND_HEADER_SIZE);
        if (!buf) break;
        send_buf *new_send_buf = (send_buf *)malloc(sizeof(send_buf));
        new_send_buf->buf = buf;
        new_send_buf->next = pre_allocated_send_bufs;
        pre_allocated_send_bufs = new_send_buf;
        count_pre_allocated++;
    }
    const send_buf * const save_pre_allocated_send_bufs =
        pre_allocated_send_bufs;

    send_buf **send_bufs = (send_buf **)malloc(npes * sizeof(send_buf *));
    assert(send_bufs);
    unsigned *send_bufs_size = (unsigned *)malloc(npes * sizeof(unsigned));
    assert(send_bufs_size);

    const size_t visited_ints = ((nglobalverts + BITS_PER_INT - 1) /
            BITS_PER_INT);
    const size_t visited_bytes = visited_ints * sizeof(unsigned);
    unsigned *visited = (unsigned *)malloc(visited_bytes);
    assert(visited);

    const unsigned num_bfs_roots = 3;
    assert(num_bfs_roots <= sizeof(bfs_roots) / sizeof(bfs_roots[0]));

    unsigned run;
    for (run = 0; run < num_bfs_roots; run++) {
        memset(visited, 0x00, visited_bytes);
        memset(preds, 0x00, n_local_vertices * sizeof(uint64_t));
        memset(send_bufs, 0x00, npes * sizeof(send_buf *));
        memset(send_bufs_size, 0x00, npes * sizeof(unsigned));
        *recv_buf_index = 0;
        *inactive_recv_buf_index = 0;
        memset(recv_buf, 0x00, INCOMING_MAILBOX_SIZE_IN_BYTES);
        memset(inactive_recv_buf, 0x00, INCOMING_MAILBOX_SIZE_IN_BYTES);
        *curr_q_size = 0;
        *next_q_size = 0;

        // uint64_t root = bfs_roots[run];
        uint64_t root = 0;

        set_visited(root, visited, visited_ints, local_min_vertex);
        if (get_owner_pe(root, nglobalverts) == pe) {
            /*
             * Signal that this PE has received 1 item in its inbox, setting the
             * parent for vertex 0 to 0.
             */
            curr_q[0] = root;
            *curr_q_size = 1;
        }

        unsigned *ndone = (unsigned *)malloc(sizeof(unsigned));
        unsigned *nmessages_global = (unsigned *)malloc(sizeof(unsigned));
        assert(ndone && nmessages_global);

        hclib::shmem_barrier_all();
        hclib::reset_oshmem_profiling_data();
        const unsigned long long start_bfs = current_time_ns();
        int iter = 0;
        const uint64_t vertices_per_pe = get_vertices_per_pe(nglobalverts);

#ifdef PROFILE
        unsigned long long accum_time = 0;
        unsigned long long send_time = 0;
        unsigned long long reduce_time = 0;
        count_asyncs = 0;
#endif

        while (1) {
#ifdef PROFILE
            const unsigned long long start_accum = current_time_ns();
#endif
            int nmessages_local = 0;

            *ndone = 0;
            *nmessages_global = 0;
            *next_q_size = 0;

            unsigned char *iter_buf = recv_buf;

            hclib::finish([&] {
                hclib::shmem_int_async_nb_when((volatile int *)recv_buf,
                        SHMEM_CMP_EQ, HEADER, [=] {
                    recursively_check_for_receives(recv_buf, ndone, nglobalverts,
                        visited, local_min_vertex, next_q, next_q_size, preds,
                        nmessages_global, visited_ints);
                });

                for (i = 0; i < *curr_q_size; i++) {
                    uint64_t vertex = curr_q[i];

                    const int neighbor_start = local_vertex_offsets[vertex -
                        local_min_vertex];
                    const int neighbor_end = local_vertex_offsets[vertex -
                        local_min_vertex + 1];

                    int j;
                    for (j = neighbor_start; j < neighbor_end; j++) {
                        const uint64_t to_explore = neighbors[j];

                        if (!is_visited(to_explore, visited, visited_ints, local_min_vertex)) {
                            const int target_pe = get_owner_pe(to_explore,
                                    nglobalverts);
                            set_visited(to_explore, visited, visited_ints, local_min_vertex);

                            nmessages_local++;

                            if (target_pe == pe) {
                                preds[to_explore - local_min_vertex] = vertex;
                                // const unsigned q_index = __sync_fetch_and_add(next_q_size, 1);
                                const unsigned q_index = *next_q_size;
                                *next_q_size = q_index + 1;
                                assert(q_index < QUEUE_SIZE);
                                next_q[q_index] = to_explore;
                            } else {
                                if (send_bufs[target_pe] == NULL) {
                                    GET_SEND_BUF(target_pe)
                                }

                                unsigned char *write_at =
                                    send_bufs[target_pe]->buf +
                                    send_bufs_size[target_pe];
                                write_edge((packed_edge *)write_at, to_explore,
                                        vertex);
                                send_bufs_size[target_pe] += sizeof(packed_edge);

                                assert(send_bufs_size[target_pe] <= SEND_BUFFER_SIZE);
                                if (SEND_BUF_SIZE_TO_NEDGES(send_bufs_size[target_pe]) == COALESCING) {
                                    // Send
                                    SEND_PACKET(target_pe)
                                }
                            }
                        }
                    }
                }

                // unsigned handled_in_middle = 0;
                for (i = 1; i < npes; i++) {
                    const int target = (pe + i) % npes;
                    if (send_bufs[target]) {
                        // Send any remainders
                        SEND_WITH_EMPTY_PACKET(target)
                    } else {
                        /*
                         * Send 0-length packet to signify this PE is done sending to
                         * target.
                         */
                        SEND_EMPTY_PACKET(target)
                    }
                }
            });

            assert(*ndone == npes - 1);

            *recv_buf_index = 0;
            int *tmp_recv_buf_index = recv_buf_index;
            recv_buf_index = inactive_recv_buf_index;
            inactive_recv_buf_index = tmp_recv_buf_index;

            unsigned char *tmp_recv_buf = recv_buf;
            recv_buf = inactive_recv_buf;
            inactive_recv_buf = tmp_recv_buf;

            uint64_t *tmp_q = curr_q;
            curr_q = next_q;
            next_q = tmp_q;

            unsigned *tmp_q_size = curr_q_size;
            curr_q_size = next_q_size;
            next_q_size = tmp_q_size;

            hclib::shmem_quiet();
#ifdef PROFILE
            const unsigned long long end_all = current_time_ns();
            reduce_time += (end_all - start_reduce);
#endif

            if (nmessages_local + *nmessages_global == 0) {
                break;
            }

            // Restore all send buffers to unused
            pre_allocated_send_bufs = (send_buf *)save_pre_allocated_send_bufs;

            iter++;
        }

        hclib::shmem_barrier_all();
        const unsigned long long end_bfs = current_time_ns();
        if (pe == 0) {
#ifdef PROFILE
            fprintf(stderr, "BFS %d with root=%llu took %f ms, %d iters, %d asyncs\n",
                    run, root, (double)(end_bfs - start_bfs) / 1000000.0,
                    iter + 1, count_asyncs);
#else
            fprintf(stderr, "BFS %d with root=%llu took %f ms, %d iters\n",
                    run, root, (double)(end_bfs - start_bfs) / 1000000.0,
                    iter + 1);
#endif
        }

#ifdef VERBOSE
        int count_preds = 0;
        for (i = 0; i < n_local_vertices; i++) {
            if (preds[i] > 0) count_preds++;
        }
#ifdef PROFILE
        fprintf(stderr, "PE %d found preds for %d / %d local vertices, %llu ms "
                "accumulating, %llu ms sending, %llu ms reducing\n", pe,
                count_preds, n_local_vertices, accum_time / 1000000,
                send_time / 1000000, reduce_time / 1000000);
#else
        fprintf(stderr, "PE %d found preds for %d / %d local vertices, %llu "
                "endpoints\n", pe, count_preds, n_local_vertices, total_endpoints);
#endif
#endif
    }

    if (pe == 0) {
        hclib::print_oshmem_profiling_data();
    }

    });
    // shmem_finalize();

    return 0;
}<|MERGE_RESOLUTION|>--- conflicted
+++ resolved
@@ -30,11 +30,7 @@
  *   4 bytes - HEADER
  *   4 bytes - # edges in buffer
  */
-<<<<<<< HEAD
-#define COALESCING 1024
-=======
 #define COALESCING 2048
->>>>>>> d8e815e4
 #define SEND_HEADER_SIZE (2 * sizeof(int))
 #define SEND_BUFFER_SIZE (SEND_HEADER_SIZE + COALESCING * sizeof(packed_edge))
 
